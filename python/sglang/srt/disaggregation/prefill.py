--- conflicted
+++ resolved
@@ -116,11 +116,7 @@
             kv_args,
             DisaggregationMode.PREFILL,
             self.scheduler.server_args,
-<<<<<<< HEAD
             self.is_mla_backend,
-=======
-            # self.scheduler.disagg_launch_done,
->>>>>>> 5233c18d
         )
         return kv_manager
 
