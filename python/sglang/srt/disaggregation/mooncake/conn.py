--- conflicted
+++ resolved
@@ -431,11 +431,7 @@
             )
             # Currently, we don't allow prefill instance and decode instance to
             # have different TP sizes per DP rank.
-<<<<<<< HEAD
-            assert tp_size_per_dp_rank == int(self.kv_mgr.tp_size / self.kv_mgr.dp_size)
-=======
             assert tp_size_per_dp_rank == self.kv_mgr.tp_size // self.kv_mgr.dp_size
->>>>>>> c998d04b
             if self.prefill_dp_size is None:
                 logger.error(
                     f"Could not fetch prefill dp_size for bootstrap_addr: {self.bootstrap_addr}"
@@ -596,21 +592,13 @@
         if self.dp_size is None:
             self.dp_size = dp_size
 
-<<<<<<< HEAD
-        tp_size_per_dp_rank = int(tp_size / dp_size)
-=======
         tp_size_per_dp_rank = tp_size // dp_size
->>>>>>> c998d04b
         if self.tp_size_per_dp_rank == None:
             self.tp_size_per_dp_rank = tp_size_per_dp_rank
 
         # Add lock to make sure thread-safe
         if role == "Prefill":
-<<<<<<< HEAD
-            dp_group = int(engine_rank / tp_size_per_dp_rank)
-=======
             dp_group = engine_rank // tp_size_per_dp_rank
->>>>>>> c998d04b
             tp_rank_in_dp_group = engine_rank % tp_size_per_dp_rank
 
             async with self.lock:
