--- conflicted
+++ resolved
@@ -374,13 +374,9 @@
     def forward_deepep(
         self, hidden_states: torch.Tensor, forward_batch: ForwardBatch
     ) -> torch.Tensor:
-<<<<<<< HEAD
         forward_mode = forward_batch.forward_mode
         shared_output = self._forward_deepep_shared_output(forward_mode, hidden_states)
 
-=======
-        shared_output = None
->>>>>>> c272ab04
         if (
             forward_mode is not None
             and not forward_mode.is_idle()
@@ -388,7 +384,6 @@
         ):
             # router_logits: (num_tokens, n_experts)
             router_logits = self.gate(hidden_states)
-            shared_output = self._forward_shared_experts(hidden_states)
         else:
             router_logits = None
 
@@ -461,6 +456,7 @@
                 correction_bias=self.correction_bias,
                 routed_scaling_factor=self.routed_scaling_factor,
                 expert_location_dispatch_info=ExpertLocationDispatchInfo.init_new(
+                    ep_rank=self.tp_rank,
                     layer_id=self.layer_id,
                 ),
                 num_token_non_padded=num_token_non_padded,
@@ -499,6 +495,7 @@
                 correction_bias=self.correction_bias,
                 routed_scaling_factor=self.routed_scaling_factor,
                 expert_location_dispatch_info=ExpertLocationDispatchInfo.init_new(
+                    ep_rank=self.tp_rank,
                     layer_id=self.layer_id,
                 ),
             )
