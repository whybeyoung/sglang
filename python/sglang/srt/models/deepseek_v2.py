--- conflicted
+++ resolved
@@ -371,13 +371,9 @@
     def forward_deepep(
         self, hidden_states: torch.Tensor, forward_batch: ForwardBatch
     ) -> torch.Tensor:
-<<<<<<< HEAD
+        shared_output = None
         forward_mode = forward_batch.forward_mode
-        shared_output = self._forward_deepep_shared_output(forward_mode, hidden_states)
-
-=======
-        shared_output = None
->>>>>>> 3086bade
+
         if (
             forward_mode is not None
             and not forward_mode.is_idle()
