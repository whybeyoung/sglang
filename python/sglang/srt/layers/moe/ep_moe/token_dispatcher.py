--- conflicted
+++ resolved
@@ -157,13 +157,7 @@
             num_nvl_bytes,
             num_rdma_bytes,
             low_latency_mode=deepep_mode.enable_low_latency(),
-<<<<<<< HEAD
-            num_qps_per_rank=(
-                max(num_experts // group.size(), Buffer.num_sms // 2)
-            ),
-=======
             num_qps_per_rank=num_qps_per_rank,
->>>>>>> c272ab04
         )
         return cls._buffer
 
