from sglang.srt.managers.expert_distribution import (
    get_global_expert_distribution_recorder,
)
from sglang.srt.utils import (
    DeepEPMode,
    DisposibleTensor,
    get_bool_env_var,
    get_device_sm,
    get_int_env_var,
)

# TODO do not hardcode
DEEPEP_NUM_SMS = get_int_env_var("SGLANG_HACK_DEEPEP_NUM_SMS", 24)
print(f"hi {DEEPEP_NUM_SMS=}")

_enable_jit_deepgemm = False
try:
    import deep_ep
    from deep_ep import Buffer

    from sglang.srt.layers.quantization.fp8_kernel import (
        sglang_per_token_group_quant_fp8,
    )

    sm_version = get_device_sm()
    if sm_version == 90:
        if get_bool_env_var("SGL_ENABLE_JIT_DEEPGEMM", default="false"):
            _enable_jit_deepgemm = True
    use_deepep = True

    # TODO do not hardcode
    sglang_hack_deepep_new_mode = get_bool_env_var(
        "SGLANG_HACK_DEEPEP_NEW_MODE", "true"
    )
    if sglang_hack_deepep_new_mode:
        _HACK_NORMAL_DISPATCH_CONFIG = deep_ep.Config(
            num_sms=DEEPEP_NUM_SMS,
            num_max_nvl_chunked_send_tokens=16,
            num_max_nvl_chunked_recv_tokens=get_int_env_var(
                "SGLANG_HACK_DEEPEP_NORMAL_NUM_MAX_NVL_CHUNKED_RECV_TOKENS", 512
            ),
            num_max_rdma_chunked_send_tokens=8,
            num_max_rdma_chunked_recv_tokens=get_int_env_var(
                "SGLANG_HACK_DEEPEP_NORMAL_NUM_MAX_RDMA_CHUNKED_RECV_TOKENS", 128
            ),
        )
        _HACK_NORMAL_COMBINE_CONFIG = deep_ep.Config(
            num_sms=DEEPEP_NUM_SMS,
            num_max_nvl_chunked_send_tokens=32,
            num_max_nvl_chunked_recv_tokens=get_int_env_var(
                "SGLANG_HACK_DEEPEP_NORMAL_NUM_MAX_NVL_CHUNKED_RECV_TOKENS", 512
            ),
            num_max_rdma_chunked_send_tokens=20,
            num_max_rdma_chunked_recv_tokens=get_int_env_var(
                "SGLANG_HACK_DEEPEP_NORMAL_NUM_MAX_RDMA_CHUNKED_RECV_TOKENS", 128
            ),
        )
    else:
        _HACK_NORMAL_DISPATCH_CONFIG = _HACK_NORMAL_COMBINE_CONFIG = None
except ImportError:
    use_deepep = False

from enum import IntEnum, auto
from typing import Optional, Tuple, Union

import torch
import torch.distributed as dist

from sglang.srt.layers.moe.ep_moe.kernels import (
    deepep_permute_triton_kernel,
    deepep_post_reorder_triton_kernel,
    deepep_run_moe_deep_preprocess,
    per_token_cast_to_fp8,
)
from sglang.srt.model_executor.forward_batch_info import ForwardMode


class DeepEPDispatchMode(IntEnum):
    NORMAL = auto()
    LOW_LATENCY = auto()


class DeepEPBuffer:
    _buffer = None
    _dispatch_mode: Optional[DeepEPDispatchMode] = None
    _hidden_size: Optional[int] = None
    _num_max_dispatch_tokens_per_rank: Optional[int] = None
    _num_experts: Optional[int] = None

    @classmethod
    def get_deepep_buffer(
        cls,
        group: dist.ProcessGroup,
        hidden_size: int,
        param_bytes: int,
        deepep_mode: DeepEPMode,
        num_max_dispatch_tokens_per_rank: int = None,
        num_experts: int = None,
    ):
        if cls._buffer is not None:
            return cls._buffer

        cls._hidden_size = hidden_size
        cls._num_max_dispatch_tokens_per_rank = num_max_dispatch_tokens_per_rank
        cls._num_experts = num_experts

        Buffer.set_num_sms(DEEPEP_NUM_SMS)

        num_nvl_bytes, num_rdma_bytes = 0, 0
        if deepep_mode.enable_normal():
            hidden_bytes = hidden_size * param_bytes

            if _HACK_NORMAL_DISPATCH_CONFIG is not None:
                configs = (
                    _HACK_NORMAL_DISPATCH_CONFIG,
                    _HACK_NORMAL_COMBINE_CONFIG,
                )
            else:
                configs = (
                    Buffer.get_dispatch_config(group.size()),
                    Buffer.get_combine_config(group.size()),
                )

            for config in configs:
                num_nvl_bytes = max(
                    config.get_nvl_buffer_size_hint(hidden_bytes, group.size()),
                    num_nvl_bytes,
                )
                num_rdma_bytes = max(
                    config.get_rdma_buffer_size_hint(hidden_bytes, group.size()),
                    num_rdma_bytes,
                )
        if deepep_mode.enable_low_latency():
            assert num_max_dispatch_tokens_per_rank is not None
            assert num_experts is not None and num_experts % group.size() == 0
            num_rdma_bytes = max(
                Buffer.get_low_latency_rdma_size_hint(
                    num_max_dispatch_tokens_per_rank,
                    hidden_size,
                    group.size(),
                    num_experts,
                ),
                num_rdma_bytes,
            )

        # TODO temp hack
        if sglang_hack_deepep_new_mode and deepep_mode == DeepEPMode.normal:
            # TODO indeed: num_qps_per_rank = max(num_sms // 2, ll_num_experts // num_ranks if test_ll_compatibility else 0)
            num_qps_per_rank = DEEPEP_NUM_SMS // 2
        else:
            num_qps_per_rank = max(num_experts // group.size(), Buffer.num_sms // 2)

        cls._buffer = Buffer(
            group,
            num_nvl_bytes,
            num_rdma_bytes,
            low_latency_mode=deepep_mode.enable_low_latency(),
<<<<<<< HEAD
            num_qps_per_rank=(
                max(num_experts // group.size(), Buffer.num_sms // 2)
            ),
=======
            num_qps_per_rank=num_qps_per_rank,
>>>>>>> 3086bade
        )
        return cls._buffer

    @classmethod
    def clean_buffer(cls):
        if not cls._buffer.low_latency_mode:
            return
        cls._buffer.clean_low_latency_buffer(
            cls._num_max_dispatch_tokens_per_rank,
            cls._hidden_size,
            cls._num_experts,
        )

    @classmethod
    def set_dispatch_mode_as_normal(cls):
        cls._dispatch_mode = DeepEPDispatchMode.NORMAL

    @classmethod
    def set_dispatch_mode_as_low_latency(cls):
        if cls._dispatch_mode == DeepEPDispatchMode.NORMAL:
            cls.clean_buffer()
        cls._dispatch_mode = DeepEPDispatchMode.LOW_LATENCY


class _DeepEPDispatcherImplBase:
    def __init__(
        self,
        group: torch.distributed.ProcessGroup,
        router_topk: int,
        permute_fusion: bool,
        num_experts: int,
        num_local_experts: int,
        hidden_size: int,
        params_dtype: torch.dtype,
        deepep_mode: DeepEPMode,
    ):
        if not use_deepep:
            raise ImportError(
                "DeepEP is not installed. Please install DeepEP package from "
                "https://github.com/deepseek-ai/deepep."
            )

        self.group = group
        self.router_topk = router_topk
        self.permute_fusion = permute_fusion
        self.num_experts = num_experts
        self.num_local_experts = num_local_experts
        self.hidden_size = hidden_size
        self.params_dtype = params_dtype
        self.deepep_mode = deepep_mode

        self.params_bytes = 2
        self.num_max_dispatch_tokens_per_rank = get_int_env_var(
            "SGLANG_HACK_DEEPEP_NUM_MAX_DISPATCH_TOKENS_PER_RANK", 128
        )

        self.handle = None

    def dispatch_a(
        self,
        hidden_states: torch.Tensor,
        topk_idx: torch.Tensor,
        topk_weights: torch.Tensor,
    ):
        raise NotImplementedError

    def dispatch_b(self, *args, **kwargs):
        raise NotImplementedError

    def combine_a(
        self,
        hidden_states: torch.Tensor,
        topk_idx: torch.Tensor,
        topk_weights: torch.Tensor,
    ):
        raise NotImplementedError

    def combine_b(self, *args, **kwargs):
        raise NotImplementedError

    def _get_buffer(self):
        raise NotImplementedError


class _DeepEPDispatcherImplNormal(_DeepEPDispatcherImplBase):
    def __init__(self, async_finish: bool, **kwargs):
        super().__init__(**kwargs)

        self.async_finish = async_finish
        self.src2dst = None

    def dispatch_a(
        self,
        hidden_states: torch.Tensor,
        topk_idx: torch.Tensor,
        topk_weights: torch.Tensor,
    ):
        topk_idx = topk_idx.to(torch.int64)
        # NOTE fix
        if _enable_jit_deepgemm:
            # hidden_states = per_token_cast_to_fp8(hidden_states)
            hidden_states = sglang_per_token_group_quant_fp8(hidden_states, 128)
        previous_event = Buffer.capture() if self.async_finish else None
        return hidden_states, topk_idx, topk_weights, previous_event

    def dispatch_b(self, hidden_states, topk_idx, topk_weights, previous_event):
        if _enable_jit_deepgemm:
            (
                hidden_states,
                topk_idx,
                topk_weights,
                num_recv_tokens_per_expert_list,
                event,
            ) = self._dispatch_core(
                hidden_states, topk_idx, topk_weights, previous_event
            )
            event.current_stream_wait() if self.async_finish else ()
            return (
                hidden_states,
                topk_idx,
                topk_weights,
                None,
                num_recv_tokens_per_expert_list,
                None,
                None,
                None,
            )
        else:
            (
                hidden_states,
                topk_idx,
                topk_weights,
                num_recv_tokens_per_expert_list,
                event,
            ) = self._dispatch_core(
                hidden_states, topk_idx, topk_weights, previous_event
            )
            event.current_stream_wait() if self.async_finish else ()
            if hidden_states.shape[0] > 0:
                reorder_topk_ids, seg_indptr, hidden_states = self._deepep_permute(
                    hidden_states, topk_idx, fp8_dtype=hidden_states.dtype
                )
            else:
                reorder_topk_ids = torch.empty(
                    (0,), device=hidden_states.device, dtype=torch.int64
                )
                seg_indptr = torch.zeros(
                    (self.num_experts + 1,),
                    device=hidden_states.device,
                    dtype=torch.int64,
                )
            hidden_states = DisposibleTensor(hidden_states)

            masked_m = expected_m = None
            return (
                hidden_states,
                topk_idx,
                topk_weights,
                reorder_topk_ids,
                None,
                seg_indptr,
                masked_m,
                expected_m,
            )

    def _dispatch_core(
        self,
        x: Union[torch.Tensor, Tuple[torch.Tensor, torch.Tensor]],
        topk_idx: torch.Tensor,
        topk_weights: torch.Tensor,
        previous_event,
    ):
        buffer = self._get_buffer()
        (
            num_tokens_per_rank,
            num_tokens_per_rdma_rank,
            num_tokens_per_expert,
            is_token_in_rank,
            previous_event,
        ) = buffer.get_dispatch_layout(
            topk_idx,
            self.num_experts,
            previous_event=previous_event,
            async_finish=self.async_finish,
            allocate_on_comm_stream=previous_event is not None,
        )

        # FIXME: `handle` should be transmitted with tokens from dispatch to combine.
        # However, doing this would incur an unknown synchronization error, but keeping
        # `handle` as a member variable works.

        (
            recv_x,
            recv_topk_idx,
            recv_topk_weights,
            num_recv_tokens_per_expert_list,
            self.handle,
            event,
        ) = buffer.dispatch(
            x,
            topk_idx=topk_idx,
            topk_weights=topk_weights,
            num_tokens_per_rank=num_tokens_per_rank,
            num_tokens_per_rdma_rank=num_tokens_per_rdma_rank,
            is_token_in_rank=is_token_in_rank,
            num_tokens_per_expert=num_tokens_per_expert,
            previous_event=previous_event,
            async_finish=self.async_finish,
            allocate_on_comm_stream=(previous_event is not None) and self.async_finish,
            expert_alignment=128 if _enable_jit_deepgemm else 1,
            config=_HACK_NORMAL_DISPATCH_CONFIG,
        )

        get_global_expert_distribution_recorder().on_deepep_dispatch_normal(
            num_recv_tokens_per_expert_list,
            # TODO hack
            num_tokens_per_rank=num_tokens_per_rank,
            num_tokens_per_rdma_rank=num_tokens_per_rdma_rank,
            num_tokens_per_expert=num_tokens_per_expert,
        )

        return (
            recv_x,
            recv_topk_idx,
            recv_topk_weights,
            num_recv_tokens_per_expert_list,
            event,
        )

    def _deepep_permute(
        self,
        hidden_states: torch.Tensor,
        topk_idx: torch.Tensor,
        fp8_dtype: Optional[torch.dtype] = None,
        use_fp8_w8a8: bool = False,
        use_block_quant: bool = False,
    ):
        """
        Copy from Megatron-Core token_dispatcher MoEFlexTokenDispatcher
        https://github.com/NVIDIA/Megatron-LM/blob/main/megatron/core/transformer/moe/token_dispatcher.py
        """

        reorder_topk_ids, self.src2dst, seg_indptr = deepep_run_moe_deep_preprocess(
            topk_idx, self.num_experts
        )
        num_total_tokens = reorder_topk_ids.numel()
        gateup_input = torch.empty(
            (int(num_total_tokens), hidden_states.shape[1]),
            device=hidden_states.device,
            dtype=(
                fp8_dtype
                if (use_fp8_w8a8 and not use_block_quant)
                else hidden_states.dtype
            ),
        )
        # PreReorder
        deepep_permute_triton_kernel[(hidden_states.shape[0],)](
            hidden_states,
            gateup_input,
            self.src2dst,
            topk_idx,
            None,
            self.router_topk,
            hidden_states.shape[1],
            BLOCK_SIZE=512,
        )
        return reorder_topk_ids, seg_indptr, DisposibleTensor(gateup_input)

    def combine_a(
        self,
        hidden_states: torch.Tensor,
        topk_idx: torch.Tensor,
        topk_weights: torch.Tensor,
    ):
        # TODO support deepgemm
        if _enable_jit_deepgemm:
            output = hidden_states
        else:
            if hidden_states.shape[0] > 0:
                num_tokens = self.src2dst.shape[0] // self.router_topk
                output = torch.empty(
                    (num_tokens, hidden_states.shape[1]),
                    device=hidden_states.device,
                    dtype=hidden_states.dtype,
                )
                deepep_post_reorder_triton_kernel[(num_tokens,)](
                    hidden_states,
                    output,
                    self.src2dst,
                    topk_idx,
                    topk_weights,
                    self.router_topk,
                    hidden_states.shape[1],
                    BLOCK_SIZE=512,
                )
            else:
                output = torch.zeros(
                    (0, hidden_states.shape[1]),
                    device=hidden_states.device,
                    dtype=hidden_states.dtype,
                )
        previous_event = Buffer.capture() if self.async_finish else None
        return output, previous_event

    def combine_b(self, output, previous_event):
        hidden_states, event = self._combine_core(output, previous_event)
        event.current_stream_wait() if self.async_finish else ()
        self.handle = None
        self.src2dst = None
        return hidden_states

    def _combine_core(self, x: torch.Tensor, previous_event):
        buffer = self._get_buffer()
        combined_x, _, event = buffer.combine(
            x,
            self.handle,
            async_finish=self.async_finish,
            previous_event=previous_event,
            allocate_on_comm_stream=previous_event is not None,
            config=_HACK_NORMAL_COMBINE_CONFIG,
        )
        return combined_x, event

    def _get_buffer(self):
        DeepEPBuffer.set_dispatch_mode_as_normal()

        return DeepEPBuffer.get_deepep_buffer(
            self.group,
            self.hidden_size,
            self.params_bytes,
            self.deepep_mode,
            self.num_max_dispatch_tokens_per_rank,
            self.num_experts,
        )


class _DeepEPDispatcherImplLowLatency(_DeepEPDispatcherImplBase):
    def __init__(self, return_recv_hook: bool, **kwargs):
        super().__init__(**kwargs)

        """
        num_max_dispatch_tokens_per_rank: the actual batch size in the decoding engine should be less than 256
        https://github.com/deepseek-ai/DeepEP?tab=readme-ov-file#example-use-in-inference-decoding
        """
        self.return_recv_hook = return_recv_hook

    def dispatch_a(
        self,
        hidden_states: torch.Tensor,
        topk_idx: torch.Tensor,
        topk_weights: torch.Tensor,
    ):
        buffer = self._get_buffer()
        topk_idx = topk_idx.to(torch.int64)
        expected_m = (
            hidden_states.shape[0] * buffer.group_size * topk_idx.shape[1]
            + self.num_experts
        ) // self.num_experts
        hidden_states, masked_m, event, hook = self._dispatch_core(
            hidden_states,
            topk_idx,
            use_fp8=True,
        )
        return (
            hidden_states,
            topk_idx,
            topk_weights,
            masked_m,
            expected_m,
            event,
            hook,
        )

    def dispatch_b(
        self,
        hidden_states,
        topk_idx,
        topk_weights,
        masked_m,
        expected_m,
        event,
        hook,
    ):
        hook() if self.return_recv_hook else event.current_stream_wait()

        get_global_expert_distribution_recorder().on_deepep_dispatch_low_latency(
            masked_m
        )

        reorder_topk_ids = seg_indptr = None

        return (
            hidden_states,
            topk_idx,
            topk_weights,
            reorder_topk_ids,
            None,
            seg_indptr,
            masked_m,
            expected_m,
        )

    def _dispatch_core(
        self,
        hidden_states: torch.Tensor,
        topk_idx: torch.Tensor,
        use_fp8: bool = False,
    ):
        """
        # For H20, there will be an CUDA error: DeepEP/csrc/kernels/internode_ll.cu:337 'too many blocks in cooperative launch'.
        # Please make sure to change DeepEP code in internode_ll.cu dispatch / combine as below first and then reinstall.
        # More details refer: https://github.com/deepseek-ai/DeepEP/issues/15#issuecomment-2709715782

        diff --git a/csrc/kernels/internode_ll.cu b/csrc/kernels/internode_ll.cu
        index 76ae2e2..8ecd08f 100644
        --- a/csrc/kernels/internode_ll.cu
        +++ b/csrc/kernels/internode_ll.cu
        @@ -310,8 +310,8 @@ void dispatch(void* packed_recv_x, float* packed_recv_x_scales,
                    int num_topk, int num_experts, int rank, int num_ranks, bool use_fp8,
                    void* workspace, cudaStream_t stream, int phases) {
            constexpr int kNumMaxTopK = 9;
        -    constexpr int kNumWarpsPerGroup = 10;
        -    constexpr int kNumWarpGroups = 3;
        +    constexpr int kNumWarpsPerGroup = 8;
        +    constexpr int kNumWarpGroups = 4;
            EP_STATIC_ASSERT(kNumMaxTopK + 1 <= kNumWarpGroups * kNumWarpsPerGroup, "Too many top-k selections");

            const auto num_warps = kNumWarpGroups * kNumWarpsPerGroup;
        @@ -501,8 +501,8 @@ void combine(void* combined_x,
                    int num_combined_tokens, int hidden, int num_max_dispatch_tokens_per_rank,
                    int num_topk, int num_experts, int rank, int num_ranks,
                    void* workspace, cudaStream_t stream, int phases) {
        -    constexpr int kNumWarpsPerGroup = 10;
        -    constexpr int kNumWarpGroups = 3;
        +    constexpr int kNumWarpsPerGroup = 8;
        +    constexpr int kNumWarpGroups = 4;
            constexpr int kNumMaxTopk = 9;

            const auto num_warps = kNumWarpGroups * kNumWarpsPerGroup;
        """
        buffer = self._get_buffer()
        packed_recv_hidden, packed_recv_count, self.handle, event, hook = (
            buffer.low_latency_dispatch(
                hidden_states,
                topk_idx,
                self.num_max_dispatch_tokens_per_rank,
                self.num_experts,
                use_fp8=use_fp8,
                async_finish=not self.return_recv_hook,
                return_recv_hook=self.return_recv_hook,
            )
        )
        packed_recv_hidden = [DisposibleTensor(x) for x in packed_recv_hidden]
        return packed_recv_hidden, packed_recv_count, event, hook

    def combine_a(
        self,
        hidden_states: torch.Tensor,
        topk_idx: torch.Tensor,
        topk_weights: torch.Tensor,
    ):
        hidden_states, event, hook = self._combine_core(
            hidden_states,
            topk_idx,
            topk_weights,
        )
        return hidden_states, event, hook

    def combine_b(self, hidden_states, event, hook):
        hook() if self.return_recv_hook else event.current_stream_wait()
        return hidden_states

    def _combine_core(
        self,
        hidden_states: torch.Tensor,
        topk_idx: torch.Tensor,
        topk_weights: torch.Tensor,
    ):
        buffer = self._get_buffer()
        combined_hidden_states, event, hook = buffer.low_latency_combine(
            hidden_states,
            topk_idx,
            topk_weights,
            self.handle,
            async_finish=not self.return_recv_hook,
            return_recv_hook=self.return_recv_hook,
        )
        self.handle = None
        return combined_hidden_states, event, hook

    def _get_buffer(self):
        DeepEPBuffer.set_dispatch_mode_as_low_latency()
        return DeepEPBuffer.get_deepep_buffer(
            self.group,
            self.hidden_size,
            self.params_bytes,
            self.deepep_mode,
            self.num_max_dispatch_tokens_per_rank,
            self.num_experts,
        )


class DeepEPDispatcher:
    def __init__(
        self,
        group: torch.distributed.ProcessGroup,
        router_topk: int,
        permute_fusion: bool = False,
        num_experts: int = None,
        num_local_experts: int = None,
        hidden_size: int = None,
        params_dtype: torch.dtype = None,
        deepep_mode: DeepEPMode = DeepEPMode.auto,
        async_finish: bool = False,
        return_recv_hook: bool = False,
    ):
        self.deepep_mode = deepep_mode

        common_kwargs = dict(
            group=group,
            router_topk=router_topk,
            permute_fusion=permute_fusion,
            num_experts=num_experts,
            num_local_experts=num_local_experts,
            hidden_size=hidden_size,
            params_dtype=params_dtype,
            deepep_mode=deepep_mode,
        )

        if self.deepep_mode.enable_low_latency():
            self._low_latency_dispatcher = _DeepEPDispatcherImplLowLatency(
                return_recv_hook=return_recv_hook,
                **common_kwargs,
            )
        if self.deepep_mode.enable_normal():
            self._normal_dispatcher = _DeepEPDispatcherImplNormal(
                async_finish=async_finish,
                **common_kwargs,
            )

    def dispatch(self, *args, **kwargs) -> Tuple:
        self.dispatch_a(*args, **kwargs)
        ret = self.dispatch_b()
        return ret

    def dispatch_a(
        self,
        hidden_states: torch.Tensor,
        topk_idx: torch.Tensor,
        topk_weights: torch.Tensor,
        forward_mode: ForwardMode = None,
    ):
        inner_state = self._get_impl(forward_mode).dispatch_a(
            hidden_states=hidden_states,
            topk_idx=topk_idx,
            topk_weights=topk_weights,
        )
        self._dispatch_intermediate_state = forward_mode, inner_state

    def dispatch_b(self):
        forward_mode, inner_state = self._dispatch_intermediate_state
        del self._dispatch_intermediate_state
        return self._get_impl(forward_mode).dispatch_b(*inner_state)

    def combine(self, *args, **kwargs) -> Tuple:
        self.combine_a(*args, **kwargs)
        ret = self.combine_b()
        return ret

    def combine_a(
        self,
        hidden_states: torch.Tensor,
        topk_idx: torch.Tensor,
        topk_weights: torch.Tensor,
        forward_mode: ForwardMode,
    ):
        inner_state = self._get_impl(forward_mode).combine_a(
            hidden_states=hidden_states,
            topk_idx=topk_idx,
            topk_weights=topk_weights,
        )
        self._combine_intermediate_state = forward_mode, inner_state

    def combine_b(self):
        forward_mode, inner_state = self._combine_intermediate_state
        del self._combine_intermediate_state
        return self._get_impl(forward_mode).combine_b(*inner_state)

    def _get_impl(self, forward_mode: ForwardMode) -> _DeepEPDispatcherImplBase:
        resolved_deepep_mode = self.deepep_mode.resolve(forward_mode)
        if resolved_deepep_mode == DeepEPMode.normal:
            return self._normal_dispatcher
        elif resolved_deepep_mode == DeepEPMode.low_latency:
            return self._low_latency_dispatcher
        else:
            raise ValueError(f"Invalid deepep_mode: {self.deepep_mode}")<|MERGE_RESOLUTION|>--- conflicted
+++ resolved
@@ -142,26 +142,17 @@
                 ),
                 num_rdma_bytes,
             )
-
-        # TODO temp hack
-        if sglang_hack_deepep_new_mode and deepep_mode == DeepEPMode.normal:
-            # TODO indeed: num_qps_per_rank = max(num_sms // 2, ll_num_experts // num_ranks if test_ll_compatibility else 0)
-            num_qps_per_rank = DEEPEP_NUM_SMS // 2
+        if deepep_mode.enable_low_latency():
+            num_qps_per_rank = num_experts // group.size()
         else:
-            num_qps_per_rank = max(num_experts // group.size(), Buffer.num_sms // 2)
+            num_qps_per_rank=max(num_experts // group.size(), Buffer.num_sms // 2)
 
         cls._buffer = Buffer(
             group,
             num_nvl_bytes,
             num_rdma_bytes,
             low_latency_mode=deepep_mode.enable_low_latency(),
-<<<<<<< HEAD
-            num_qps_per_rank=(
-                max(num_experts // group.size(), Buffer.num_sms // 2)
-            ),
-=======
             num_qps_per_rank=num_qps_per_rank,
->>>>>>> 3086bade
         )
         return cls._buffer
 
