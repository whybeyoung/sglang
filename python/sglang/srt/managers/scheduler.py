--- conflicted
+++ resolved
@@ -1072,14 +1072,12 @@
 
             self.metrics_collector.log_stats(self.stats)
 
-    def log_decode_stats(self, can_run_cuda_graph: bool=None, running_batch=None):
-        batch = running_batch or self.running_batch
-
+    def log_decode_stats(self):
         gap_latency = time.time() - self.last_decode_stats_tic
         self.last_decode_stats_tic = time.time()
         self.last_gen_throughput = self.num_generated_tokens / gap_latency
         self.num_generated_tokens = 0
-        num_running_reqs = len(batch.reqs)
+        num_running_reqs = len(self.running_batch.reqs)
         num_used = self.max_total_num_tokens - (
             self.token_to_kv_pool_allocator.available_size()
             + self.tree_cache.evictable_size()
@@ -1098,18 +1096,6 @@
         )
 
         if self.spec_algorithm.is_none():
-<<<<<<< HEAD
-            msg = (
-                f"Decode batch. "
-                f"#running-req: {num_running_reqs}, "
-                f"#token: {num_used}, "
-                f"token usage: {num_used / self.max_total_num_tokens:.2f}, "
-                f"gen throughput (token/s): {self.last_gen_throughput:.2f}, "
-                f"#queue-req: {len(self.waiting_queue)}, "
-                f"cuda-graph: {can_run_cuda_graph}, "
-            )
-=======
->>>>>>> 5233c18d
             spec_accept_length = 0
         else:
             spec_accept_length = (
@@ -1118,18 +1104,6 @@
             self.cum_spec_accept_length += self.spec_num_total_accepted_tokens
             self.cum_spec_accept_count += self.spec_num_total_forward_ct
             self.spec_num_total_accepted_tokens = self.spec_num_total_forward_ct = 0
-<<<<<<< HEAD
-            msg = (
-                f"Decode batch. "
-                f"#running-req: {num_running_reqs}, "
-                f"#token: {num_used}, "
-                f"token usage: {num_used / self.max_total_num_tokens:.2f}, "
-                f"accept len: {spec_accept_length:.2f}, "
-                f"gen throughput (token/s): {self.last_gen_throughput:.2f}, "
-                f"#queue-req: {len(self.waiting_queue)}, "
-                f"cuda-graph: {can_run_cuda_graph}, "
-            )
-=======
             msg += f"accept len: {spec_accept_length:.2f}, "
 
         if self.disaggregation_mode == DisaggregationMode.DECODE:
@@ -1141,16 +1115,18 @@
             f"{time.time()=}, "
             f"{self.forward_ct_decode=}"
         )
->>>>>>> 5233c18d
-
-        # debug_str = self.token_to_kv_pool_allocator.debug_print()
-        # if debug_str:
-        #     msg += debug_str
-
-        if self.disaggregation_mode == DisaggregationMode.DECODE:
-            msg += f"#prealloc-req: {len(self.disagg_decode_prealloc_queue.queue)}, "
-            msg += f"#transfer-req: {len(self.disagg_decode_transfer_queue.queue)}, "
-            msg += f"#retracted-req: {len(self.disagg_decode_prealloc_queue.retracted_queue)}, "
+
+        logger.info(msg)
+        if self.enable_metrics:
+            self.stats.num_running_reqs = num_running_reqs
+            self.stats.num_used_tokens = num_used
+            self.stats.token_usage = num_used / self.max_total_num_tokens
+            self.stats.cache_hit_rate = 0.0
+            self.stats.gen_throughput = self.last_gen_throughput
+            self.stats.num_queue_reqs = len(self.waiting_queue)
+            self.stats.spec_accept_length = spec_accept_length
+            self.metrics_collector.log_stats(self.stats)
+
     def check_memory(self):
         available_size = (
             self.token_to_kv_pool_allocator.available_size()
@@ -1430,13 +1406,6 @@
     ) -> Union[GenerationBatchResult, EmbeddingBatchResult]:
         """Run a batch."""
         self.forward_ct += 1
-
-        # NOTE HACK
-        if self.forward_ct == 5:
-            text = f"[All threads of {os.getpid()=}, {self.tp_rank=}]"
-            for thread in threading.enumerate():
-                text += f" [{thread.name=} {thread.ident=} {thread.native_id=}]"
-            print(text, flush=True)
 
         # Check profiler
         if (
@@ -2057,11 +2026,6 @@
             self.profiler_target_forward_ct = None
             return ProfileReqOutput(success=True, message="Succeeded")
 
-        if get_bool_env_var(
-            "SGLANG_HACK_DISABLE_SLOW_DOWN_WHEN_START_PROFILE", "false"
-        ):
-            self.slow_down(SlowDownReqInput(forward_sleep_time=None))
-
     def stop_profile(self) -> None:
         if self.profiler_activities is None:
             return ProfileReqOutput(
