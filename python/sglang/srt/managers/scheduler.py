# Copyright 2023-2024 SGLang Team
# Licensed under the Apache License, Version 2.0 (the "License");
# you may not use this file except in compliance with the License.
# You may obtain a copy of the License at
#
#     http://www.apache.org/licenses/LICENSE-2.0
#
# Unless required by applicable law or agreed to in writing, software
# distributed under the License is distributed on an "AS IS" BASIS,
# WITHOUT WARRANTIES OR CONDITIONS OF ANY KIND, either express or implied.
# See the License for the specific language governing permissions and
# limitations under the License.
# ==============================================================================
"""A scheduler that manages a tensor parallel GPU worker."""

import faulthandler
import logging
import os
import signal
import sys
import threading
import time
from collections import defaultdict, deque
from concurrent import futures
from dataclasses import dataclass
from http import HTTPStatus
from pathlib import Path
from types import SimpleNamespace
from typing import Dict, List, Optional, Tuple, Union

import psutil
import setproctitle
import torch
import zmq
from torch.distributed import barrier

from sglang.global_config import global_config
from sglang.srt.configs.model_config import ModelConfig
from sglang.srt.constrained.base_grammar_backend import (
    INVALID_GRAMMAR_OBJ,
    create_grammar_backend,
)
from sglang.srt.disaggregation.decode import (
    DecodePreallocQueue,
    DecodeTransferQueue,
    SchedulerDisaggregationDecodeMixin,
)
from sglang.srt.disaggregation.kv_events import EventPublisherFactory, KVEventBatch
from sglang.srt.disaggregation.prefill import (
    PrefillBootstrapQueue,
    SchedulerDisaggregationPrefillMixin,
)
from sglang.srt.disaggregation.utils import (
    DisaggregationMode,
    MetadataBuffers,
    ReqToMetadataIdxAllocator,
    TransferBackend,
    prepare_abort,
)
from sglang.srt.distributed import get_pp_group, get_world_group
from sglang.srt.hf_transformers_utils import (
    get_processor,
    get_tokenizer,
    get_tokenizer_from_processor,
)
from sglang.srt.layers.dp_attention import compute_dp_attention_world_info
from sglang.srt.layers.logits_processor import LogitsProcessorOutput
from sglang.srt.managers.expert_distribution import (
    get_global_expert_distribution_recorder,
)
from sglang.srt.managers.io_struct import (
    AbortReq,
    CloseSessionReqInput,
    ExpertDistributionReq,
    ExpertDistributionReqOutput,
    FlushCacheReqInput,
    FlushCacheReqOutput,
    GetInternalStateReq,
    GetInternalStateReqOutput,
    GetWeightsByNameReqInput,
    GetWeightsByNameReqOutput,
    HealthCheckOutput,
    InitWeightsUpdateGroupReqInput,
    InitWeightsUpdateGroupReqOutput,
    OpenSessionReqInput,
    OpenSessionReqOutput,
    ProfileReq,
    ProfileReqOutput,
    ProfileReqType,
    ReleaseMemoryOccupationReqInput,
    ReleaseMemoryOccupationReqOutput,
    ResumeMemoryOccupationReqInput,
    ResumeMemoryOccupationReqOutput,
    RpcReqInput,
    RpcReqOutput,
    SetInternalStateReq,
    SetInternalStateReqOutput,
    SlowDownReqInput,
    SlowDownReqOutput,
    TokenizedEmbeddingReqInput,
    TokenizedGenerateReqInput,
    UpdateWeightFromDiskReqInput,
    UpdateWeightFromDiskReqOutput,
    UpdateWeightsFromDistributedReqInput,
    UpdateWeightsFromDistributedReqOutput,
    UpdateWeightsFromTensorReqInput,
    UpdateWeightsFromTensorReqOutput,
)
from sglang.srt.managers.mm_utils import init_embedding_cache
from sglang.srt.managers.schedule_batch import (
    FINISH_ABORT,
    MultimodalInputs,
    Req,
    ScheduleBatch,
    global_server_args_dict,
)
from sglang.srt.managers.schedule_policy import (
    AddReqResult,
    PrefillAdder,
    SchedulePolicy,
)
from sglang.srt.managers.scheduler_output_processor_mixin import (
    SchedulerOutputProcessorMixin,
)
from sglang.srt.managers.session_controller import Session
from sglang.srt.managers.tp_worker import TpModelWorker
from sglang.srt.managers.tp_worker_overlap_thread import TpModelWorkerClient
from sglang.srt.managers.utils import validate_input_length
from sglang.srt.mem_cache.chunk_cache import ChunkCache
from sglang.srt.mem_cache.hiradix_cache import HiRadixCache
from sglang.srt.mem_cache.radix_cache import RadixCache
from sglang.srt.metrics.collector import SchedulerMetricsCollector, SchedulerStats
from sglang.srt.model_executor.forward_batch_info import ForwardMode, PPProxyTensors
from sglang.srt.reasoning_parser import ReasoningParser
from sglang.srt.server_args import PortArgs, ServerArgs
from sglang.srt.speculative.spec_info import SpeculativeAlgorithm
from sglang.srt.torch_memory_saver_adapter import TorchMemorySaverAdapter
from sglang.srt.two_batch_overlap import TboDPAttentionPreparer
from sglang.srt.utils import (
    DeepEPMode,
    DynamicGradMode,
    broadcast_pyobj,
    configure_logger,
    disable_request_logging,
    get_available_gpu_memory,
    get_bool_env_var,
    get_zmq_socket,
    kill_itself_when_parent_died,
    point_to_point_pyobj,
    pyspy_dump_schedulers,
    set_gpu_proc_affinity,
    set_random_seed,
    suppress_other_loggers,
)
from sglang.utils import TypeBasedDispatcher, get_exception_traceback

logger = logging.getLogger(__name__)

# Test retract decode for debugging purposes
TEST_RETRACT = get_bool_env_var("SGLANG_TEST_RETRACT")
RECORD_STEP_TIME = get_bool_env_var("SGLANG_RECORD_STEP_TIME")
GRAMMAR_TIMEOUT = float(os.environ.get("SGLANG_GRAMMAR_TIMEOUT", 300))


@dataclass
class GenerationBatchResult:
    logits_output: Optional[LogitsProcessorOutput]
    pp_hidden_states_proxy_tensors: Optional[torch.Tensor]
    next_token_ids: Optional[List[int]]
    extend_input_len_per_req: List[int]
    extend_logprob_start_len_per_req: List[int]
    bid: int
    can_run_cuda_graph: bool


@dataclass
class EmbeddingBatchResult:
    embeddings: torch.Tensor
    bid: int


class Scheduler(
    SchedulerOutputProcessorMixin,
    SchedulerDisaggregationDecodeMixin,
    SchedulerDisaggregationPrefillMixin,
):
    """A scheduler that manages a tensor parallel GPU worker."""

    def __init__(
        self,
        server_args: ServerArgs,
        port_args: PortArgs,
        gpu_id: int,
        tp_rank: int,
        pp_rank: int,
        dp_rank: Optional[int],
    ):
        # Parse args
        self.server_args = server_args
        self.tp_rank = tp_rank
        self.pp_rank = pp_rank
        self.tp_size = server_args.tp_size
        self.pp_size = server_args.pp_size
        self.dp_size = server_args.dp_size
        self.schedule_policy = server_args.schedule_policy
        self.lora_paths = server_args.lora_paths
        self.max_loras_per_batch = server_args.max_loras_per_batch
        self.enable_overlap = not server_args.disable_overlap_schedule
        self.skip_tokenizer_init = server_args.skip_tokenizer_init
        self.enable_metrics = server_args.enable_metrics
        self.enable_kv_cache_events = server_args.kv_events_config is not None
        self.stream_interval = server_args.stream_interval
        self.spec_algorithm = SpeculativeAlgorithm.from_string(
            server_args.speculative_algorithm
        )
        self.gpu_id = gpu_id
        self.enable_hierarchical_cache = server_args.enable_hierarchical_cache
        self.page_size = server_args.page_size
        self.dp_size = server_args.dp_size
        self.attn_tp_rank, self.attn_tp_size, self.attn_dp_rank = (
            compute_dp_attention_world_info(
                server_args.enable_dp_attention,
                self.tp_rank,
                self.tp_size,
                self.dp_size,
            )
        )

        # Init inter-process communication
        context = zmq.Context(2)
        if self.pp_rank == 0 and self.attn_tp_rank == 0:
            self.recv_from_tokenizer = get_zmq_socket(
                context, zmq.PULL, port_args.scheduler_input_ipc_name, False
            )
            self.send_to_tokenizer = get_zmq_socket(
                context, zmq.PUSH, port_args.tokenizer_ipc_name, False
            )

            if server_args.skip_tokenizer_init:
                # Directly send to the TokenizerManager
                self.send_to_detokenizer = get_zmq_socket(
                    context, zmq.PUSH, port_args.tokenizer_ipc_name, False
                )
            else:
                # Send to the DetokenizerManager
                self.send_to_detokenizer = get_zmq_socket(
                    context, zmq.PUSH, port_args.detokenizer_ipc_name, False
                )

            self.recv_from_rpc = get_zmq_socket(
                context, zmq.DEALER, port_args.rpc_ipc_name, False
            )
        else:
            self.recv_from_tokenizer = None
            self.recv_from_rpc = None
            self.send_to_tokenizer = SimpleNamespace(send_pyobj=lambda x: None)
            self.send_to_detokenizer = SimpleNamespace(send_pyobj=lambda x: None)

        # Init tokenizer
        self.init_tokenizer()

        # Set reasoning_parser and think_end_id if --reasoning_parser is enabled
        if self.server_args.reasoning_parser and self.tokenizer:
            reasoning_parser = ReasoningParser(
                model_type=self.server_args.reasoning_parser, stream_reasoning=False
            )
            self.tokenizer.think_end_id = self.tokenizer.encode(
                reasoning_parser.detector.think_end_token, add_special_tokens=False
            )[0]

        # Check whether overlap can be enabled
        if not self.is_generation:
            self.enable_overlap = False
            logger.info("Overlap scheduler is disabled for embedding models.")

        # Launch a tensor parallel worker
        if self.enable_overlap:
            TpWorkerClass = TpModelWorkerClient
        else:
            TpWorkerClass = TpModelWorker

        self.tp_worker = TpWorkerClass(
            server_args=server_args,
            gpu_id=gpu_id,
            tp_rank=tp_rank,
            pp_rank=pp_rank,
            dp_rank=dp_rank,
            nccl_port=port_args.nccl_port,
        )

        # Launch a draft worker for speculative decoding
        if self.spec_algorithm.is_eagle():
            from sglang.srt.speculative.eagle_worker import EAGLEWorker

            self.draft_worker = EAGLEWorker(
                gpu_id=gpu_id,
                tp_rank=tp_rank,
                server_args=server_args,
                nccl_port=port_args.nccl_port,
                target_worker=self.tp_worker,
                dp_rank=dp_rank,
            )
        else:
            self.draft_worker = None

        # Get token and memory info from the model worker
        (
            self.max_total_num_tokens,
            self.max_prefill_tokens,
            self.max_running_requests,
            self.max_req_len,
            self.max_req_input_len,
            self.random_seed,
            self.device,
            worker_global_server_args_dict,
            _,
            _,
            _,
        ) = self.tp_worker.get_worker_info()
        if global_server_args_dict["max_micro_batch_size"] is None:
            global_server_args_dict["max_micro_batch_size"] = max(
                self.max_running_requests // server_args.pp_size, 1
            )

        self.tp_group = self.tp_worker.get_tp_group()
        self.tp_cpu_group = self.tp_group.cpu_group
        self.attn_tp_group = self.tp_worker.get_attention_tp_group()
        self.attn_tp_cpu_group = self.tp_worker.get_attention_tp_cpu_group()
        self.pp_group = get_pp_group()
        self.world_group = get_world_group()

        self.pad_input_ids_func = self.tp_worker.get_pad_input_ids_func()
        global_server_args_dict.update(worker_global_server_args_dict)
        set_random_seed(self.random_seed)

        # Print debug info
        if tp_rank == 0:
            avail_mem = get_available_gpu_memory(
                self.device, self.gpu_id, empty_cache=False
            )
            logger.info(
                f"max_total_num_tokens={self.max_total_num_tokens}, "
                f"chunked_prefill_size={server_args.chunked_prefill_size}, "
                f"max_prefill_tokens={self.max_prefill_tokens}, "
                f"max_running_requests={self.max_running_requests}, "
                f"context_len={self.model_config.context_len}, "
                f"available_gpu_mem={avail_mem:.2f} GB"
            )

        # Init memory pool and cache
        self.init_memory_pool_and_cache()

        # Init running status
        self.waiting_queue: List[Req] = []
        # The running decoding batch for continuous batching
        self.running_batch: ScheduleBatch = ScheduleBatch(reqs=[], batch_is_full=False)
        # The current forward batch
        self.cur_batch: Optional[ScheduleBatch] = None
        # The last forward batch
        self.last_batch: Optional[ScheduleBatch] = None
        self.forward_ct = 0
        self.forward_ct_decode = 0
        self.num_generated_tokens = 0
        self.num_prefill_tokens = 0
        self.last_decode_stats_tic = time.perf_counter()
        self.last_prefill_stats_tic = time.perf_counter()
        self.return_health_check_ct = 0
        self.current_stream = torch.get_device_module(self.device).current_stream()
        if self.device == "cpu":
            self.current_stream.synchronize = lambda: None  # No-op for CPU
        self.forward_sleep_time = None

        # Init session info
        self.sessions: Dict[str, Session] = {}

        # Init chunked prefill
        self.chunked_prefill_size = server_args.chunked_prefill_size
        if self.chunked_prefill_size <= 0:  # -1 means disable
            self.chunked_prefill_size = None
        self.chunked_req = None
        self.is_mixed_chunk = (
            self.chunked_prefill_size is not None and server_args.enable_mixed_chunk
        )

        # Init the grammar backend for constrained generation
        self.grammar_queue: List[Req] = []
        if not server_args.skip_tokenizer_init:
            self.grammar_backend = create_grammar_backend(
                server_args, self.tokenizer, self.model_config.vocab_size
            )
        else:
            self.grammar_backend = None

        # Init schedule policy and new token estimation
        self.policy = SchedulePolicy(
            self.schedule_policy,
            self.tree_cache,
            self.enable_hierarchical_cache,
        )
        assert (
            server_args.schedule_conservativeness >= 0
        ), "Invalid schedule_conservativeness"
        self.init_new_token_ratio = min(
            global_config.default_init_new_token_ratio
            * server_args.schedule_conservativeness,
            1.0,
        )
        self.min_new_token_ratio = min(
            self.init_new_token_ratio
            * global_config.default_min_new_token_ratio_factor,
            1.0,
        )
        self.new_token_ratio_decay = (
            self.init_new_token_ratio - self.min_new_token_ratio
        ) / global_config.default_new_token_ratio_decay_steps
        self.new_token_ratio = self.init_new_token_ratio

        # Init watchdog thread
        self.watchdog_timeout = server_args.watchdog_timeout
        t = threading.Thread(target=self.watchdog_thread, daemon=True)
        t.start()
        self.parent_process = psutil.Process().parent()

        # Init memory saver
        self.memory_saver_adapter = TorchMemorySaverAdapter.create(
            enable=server_args.enable_memory_saver
        )

        # Init profiler
        self.torch_profiler = None
        self.torch_profiler_output_dir: Optional[str] = None
        self.profiler_activities: Optional[List[str]] = None
        self.profile_id: Optional[str] = None
        self.profiler_target_forward_ct: Optional[int] = None
        self.profiler_target_prefill_ct: Optional[int] = None
        self.profiler_target_decode_ct: Optional[int] = None
        self.profiler_prefill_ct: Optional[int] = None
        self.profiler_decode_ct: Optional[int] = None
        self.profile_by_stage: bool = False
        self.profile_steps: Optional[int] = None
        self.profile_in_progress: bool = False
        self.rpd_profiler = None

        # Init metrics stats
        self.init_metrics()
        self.init_kv_events(server_args.kv_events_config)

        # Init request dispatcher
        self._request_dispatcher = TypeBasedDispatcher(
            [
                (TokenizedGenerateReqInput, self.handle_generate_request),
                (TokenizedEmbeddingReqInput, self.handle_embedding_request),
                (FlushCacheReqInput, self.flush_cache_wrapped),
                (AbortReq, self.abort_request),
                (OpenSessionReqInput, self.open_session),
                (CloseSessionReqInput, self.close_session),
                (UpdateWeightFromDiskReqInput, self.update_weights_from_disk),
                (InitWeightsUpdateGroupReqInput, self.init_weights_update_group),
                (
                    UpdateWeightsFromDistributedReqInput,
                    self.update_weights_from_distributed,
                ),
                (UpdateWeightsFromTensorReqInput, self.update_weights_from_tensor),
                (GetWeightsByNameReqInput, self.get_weights_by_name),
                (ReleaseMemoryOccupationReqInput, self.release_memory_occupation),
                (ResumeMemoryOccupationReqInput, self.resume_memory_occupation),
                (SlowDownReqInput, self.slow_down),
                (ProfileReq, self.profile),
                (GetInternalStateReq, self.get_internal_state),
                (SetInternalStateReq, self.set_internal_state),
                (RpcReqInput, self.handle_rpc_request),
                (ExpertDistributionReq, self.expert_distribution_handle),
            ]
        )

        self.disaggregation_mode = DisaggregationMode(
            self.server_args.disaggregation_mode
        )
        self.init_disaggregation()

    def init_tokenizer(self):
        server_args = self.server_args

        self.model_config = ModelConfig.from_server_args(server_args)
        self.is_generation = self.model_config.is_generation

        if server_args.skip_tokenizer_init:
            self.tokenizer = self.processor = None
        else:
            if self.model_config.is_multimodal:
                self.processor = get_processor(
                    server_args.tokenizer_path,
                    tokenizer_mode=server_args.tokenizer_mode,
                    trust_remote_code=server_args.trust_remote_code,
                    revision=server_args.revision,
                    use_fast=not server_args.disable_fast_image_processor,
                )
                self.tokenizer = get_tokenizer_from_processor(self.processor)
            else:
                self.tokenizer = get_tokenizer(
                    server_args.tokenizer_path,
                    tokenizer_mode=server_args.tokenizer_mode,
                    trust_remote_code=server_args.trust_remote_code,
                    revision=server_args.revision,
                )

    def init_memory_pool_and_cache(self):
        server_args = self.server_args

        self.req_to_token_pool, self.token_to_kv_pool_allocator = (
            self.tp_worker.get_memory_pool()
        )

        if (
            server_args.chunked_prefill_size is not None
            and server_args.disable_radix_cache
        ):
            self.tree_cache = ChunkCache(
                req_to_token_pool=self.req_to_token_pool,
                token_to_kv_pool_allocator=self.token_to_kv_pool_allocator,
                page_size=self.page_size,
            )
        else:
            if self.enable_hierarchical_cache:
                self.tree_cache = HiRadixCache(
                    req_to_token_pool=self.req_to_token_pool,
                    token_to_kv_pool_allocator=self.token_to_kv_pool_allocator,
                    tp_cache_group=self.tp_cpu_group,
                    page_size=self.page_size,
                    hicache_ratio=server_args.hicache_ratio,
                    hicache_size=server_args.hicache_size,
                    hicache_write_policy=server_args.hicache_write_policy,
                )
            else:
                self.tree_cache = RadixCache(
                    req_to_token_pool=self.req_to_token_pool,
                    token_to_kv_pool_allocator=self.token_to_kv_pool_allocator,
                    page_size=self.page_size,
                    disable=server_args.disable_radix_cache,
                    enable_kv_cache_events=self.enable_kv_cache_events,
                )

        self.decode_mem_cache_buf_multiplier = (
            1
            if self.spec_algorithm.is_none()
            else (
                server_args.speculative_num_draft_tokens
                + (
                    server_args.speculative_eagle_topk
                    * server_args.speculative_num_steps
                )
            )
        )

    def init_metrics(self):
        self.last_gen_throughput: float = 0.0
        self.last_input_throughput: float = 0.0
        self.step_time_dict = defaultdict(list)  # Dict[batch size -> step time]
        self.spec_num_total_accepted_tokens = 0
        self.spec_num_total_forward_ct = 0
        self.cum_spec_accept_length = 0
        self.cum_spec_accept_count = 0
        self.stats = SchedulerStats()
        if self.enable_metrics:
            engine_type = "unified"
            self.metrics_collector = SchedulerMetricsCollector(
                labels={
                    "model_name": self.server_args.served_model_name,
                    "engine_type": engine_type,
                },
            )

    def init_kv_events(self, kv_events_config: Optional[str]):
        if self.enable_kv_cache_events:
            self.kv_event_publisher = EventPublisherFactory.create(
                kv_events_config, self.attn_dp_rank
            )

    def init_disaggregation(self):
        self.transfer_backend = TransferBackend(
            self.server_args.disaggregation_transfer_backend
        )

        if (
            self.disaggregation_mode == DisaggregationMode.DECODE
        ):  # *2 for the headroom.
            buffer_size = (self.req_to_token_pool.size) * 2
            req_to_metadata_buffer_idx_allocator = ReqToMetadataIdxAllocator(
                buffer_size
            )
            self.disagg_metadata_buffers = MetadataBuffers(buffer_size)

            # The decode requests polling kv cache
            self.disagg_decode_transfer_queue = DecodeTransferQueue(
                gloo_group=self.attn_tp_cpu_group,
                req_to_metadata_buffer_idx_allocator=req_to_metadata_buffer_idx_allocator,
                metadata_buffers=self.disagg_metadata_buffers,
                scheduler=self,
                tree_cache=self.tree_cache,
            )

            # The decode requests pending for pre-allocation
            self.disagg_decode_prealloc_queue = DecodePreallocQueue(
                req_to_token_pool=self.req_to_token_pool,
                token_to_kv_pool_allocator=self.token_to_kv_pool_allocator,
                draft_token_to_kv_pool=(
                    None
                    if self.draft_worker is None
                    else self.draft_worker.model_runner.token_to_kv_pool
                ),
                req_to_metadata_buffer_idx_allocator=req_to_metadata_buffer_idx_allocator,
                metadata_buffers=self.disagg_metadata_buffers,
                scheduler=self,
                transfer_queue=self.disagg_decode_transfer_queue,
                tree_cache=self.tree_cache,
                gloo_group=self.attn_tp_cpu_group,
                tp_rank=self.tp_rank,
                tp_size=self.tp_size,
                bootstrap_port=self.server_args.disaggregation_bootstrap_port,
                transfer_backend=self.transfer_backend,
            )

            # Metric for pre-allocation
            self.num_tokens_pre_allocated = 0

        elif self.disaggregation_mode == DisaggregationMode.PREFILL:
            # *2 for the headroom.
            buffer_size = self.max_running_requests * 2
            req_to_metadata_buffer_idx_allocator = ReqToMetadataIdxAllocator(
                buffer_size
            )
            self.disagg_metadata_buffers = MetadataBuffers(buffer_size)

            self.disagg_prefill_bootstrap_queue = PrefillBootstrapQueue(
                token_to_kv_pool=self.token_to_kv_pool_allocator.get_kvcache(),
                draft_token_to_kv_pool=(
                    None
                    if self.draft_worker is None
                    else self.draft_worker.model_runner.token_to_kv_pool
                ),
                req_to_metadata_buffer_idx_allocator=req_to_metadata_buffer_idx_allocator,
                metadata_buffers=self.disagg_metadata_buffers,
                tp_rank=self.tp_rank,
                tp_size=self.tp_size,
                bootstrap_port=self.server_args.disaggregation_bootstrap_port,
                gloo_group=self.attn_tp_cpu_group,
                transfer_backend=self.transfer_backend,
                scheduler=self,
            )
            # The prefill requests that are in the middle of kv sending
            self.disagg_prefill_inflight_queue: List[Req] = []

    @DynamicGradMode()
    def event_loop_normal(self):
        """A normal scheduler loop."""
        while True:
            recv_reqs = self.recv_requests()
            self.process_input_requests(recv_reqs)

            batch = self.get_next_batch_to_run()
            self.cur_batch = batch

            if batch:
                result = self.run_batch(batch)
                self.process_batch_result(batch, result)
            else:
                # When the server is idle, do self-check and re-init some states
                self.check_memory()
                self.new_token_ratio = self.init_new_token_ratio

            self.last_batch = batch

    @DynamicGradMode()
    def event_loop_overlap(self):
        """A scheduler loop that overlaps the CPU processing and GPU computation."""
        self.result_queue = deque()

        while True:
            recv_reqs = self.recv_requests()
            self.process_input_requests(recv_reqs)

            batch = self.get_next_batch_to_run()
            self.cur_batch = batch

            if batch:
                batch.launch_done = threading.Event()
                result = self.run_batch(batch)
                self.result_queue.append((batch.copy(), result))

                if self.last_batch is None:
                    # Create a dummy first batch to start the pipeline for overlap schedule.
                    # It is now used for triggering the sampling_info_done event.
                    tmp_batch = ScheduleBatch(
                        reqs=None,
                        forward_mode=ForwardMode.DUMMY_FIRST,
                        next_batch_sampling_info=self.tp_worker.cur_sampling_info,
                    )
                    self.process_batch_result(tmp_batch, None, batch.launch_done)

            if self.last_batch:
                # Process the results of the last batch
                tmp_batch, tmp_result = self.result_queue.popleft()
                tmp_batch.next_batch_sampling_info = (
                    self.tp_worker.cur_sampling_info if batch else None
                )
                # NOTE: we should use current launched batch's launch_done event Instead of the last batch's
                self.process_batch_result(
                    tmp_batch, tmp_result, batch.launch_done if batch else None
                )
            elif batch is None:
                # When the server is idle, do self-check and re-init some states
                self.check_memory()
                self.new_token_ratio = self.init_new_token_ratio

            self.last_batch = batch

    @DynamicGradMode()
    def event_loop_pp(self):
        """A non-overlap scheduler loop for pipeline parallelism."""
        mbs = [None] * self.pp_size
        last_mbs = [None] * self.pp_size
        self.running_mbs = [
            ScheduleBatch(reqs=[], batch_is_full=False) for _ in range(self.pp_size)
        ]
        bids = [None] * self.pp_size
        pp_outputs: Optional[PPProxyTensors] = None
        while True:
            server_is_idle = True
            for mb_id in range(self.pp_size):
                self.running_batch = self.running_mbs[mb_id]
                self.last_batch = last_mbs[mb_id]

                recv_reqs = self.recv_requests()
                self.process_input_requests(recv_reqs)
                mbs[mb_id] = self.get_next_batch_to_run()
                self.running_mbs[mb_id] = self.running_batch

                self.cur_batch = mbs[mb_id]
                if self.cur_batch:
                    server_is_idle = False
                    result = self.run_batch(self.cur_batch)

                # (last rank) send the outputs to the next step
                if self.pp_group.is_last_rank:
                    if self.cur_batch:
                        next_token_ids, bids[mb_id] = (
                            result.next_token_ids,
                            result.bid,
                        )
                        pp_outputs = PPProxyTensors(
                            {
                                "next_token_ids": next_token_ids,
                            }
                        )
                        # send the output from the last round to let the next stage worker run post processing
                        self.pp_group.send_tensor_dict(
                            pp_outputs.tensors,
                            all_gather_group=self.attn_tp_group,
                        )

                # receive outputs and post-process (filter finished reqs) the coming microbatch
                next_mb_id = (mb_id + 1) % self.pp_size
                next_pp_outputs = None
                if mbs[next_mb_id] is not None:
                    next_pp_outputs: Optional[PPProxyTensors] = PPProxyTensors(
                        self.pp_group.recv_tensor_dict(
                            all_gather_group=self.attn_tp_group
                        )
                    )
                    mbs[next_mb_id].output_ids = next_pp_outputs["next_token_ids"]
                    output_result = GenerationBatchResult(
                        logits_output=None,
                        pp_hidden_states_proxy_tensors=None,
                        next_token_ids=next_pp_outputs["next_token_ids"],
                        extend_input_len_per_req=None,
                        extend_logprob_start_len_per_req=None,
                        bid=bids[next_mb_id],
                        can_run_cuda_graph=result.can_run_cuda_graph,
                    )
                    self.process_batch_result(mbs[next_mb_id], output_result)
                    last_mbs[next_mb_id] = mbs[next_mb_id]

                # (not last rank)
                if not self.pp_group.is_last_rank:
                    if self.cur_batch:
                        bids[mb_id] = result.bid
                    # carry the outputs to the next stage
                    # send the outputs from the last round to let the next stage worker run post processing
                    if pp_outputs:
                        self.pp_group.send_tensor_dict(
                            pp_outputs.tensors,
                            all_gather_group=self.attn_tp_group,
                        )

                    # send out reqs to the next stage
                    dp_offset = self.attn_dp_rank * self.attn_tp_size
                    if self.attn_tp_rank == 0:
                        point_to_point_pyobj(
                            recv_reqs,
                            self.pp_rank * self.tp_size + dp_offset,
                            self.world_group.cpu_group,
                            self.pp_rank * self.tp_size + dp_offset,
                            (self.pp_rank + 1) * self.tp_size + dp_offset,
                        )

                    # send out proxy tensors to the next stage
                    if self.cur_batch:
                        self.pp_group.send_tensor_dict(
                            result.pp_hidden_states_proxy_tensors,
                            all_gather_group=self.attn_tp_group,
                        )

                pp_outputs = next_pp_outputs

            # When the server is idle, self-check and re-init some states
            if server_is_idle:
                self.check_memory()
                self.new_token_ratio = self.init_new_token_ratio

    def recv_requests(self) -> List[Req]:
        """Receive results at tp_rank = 0 and broadcast it to all other TP ranks."""
        if self.pp_rank == 0:
            if self.attn_tp_rank == 0:
                recv_reqs = []

                while True:
                    try:
                        recv_req = self.recv_from_tokenizer.recv_pyobj(zmq.NOBLOCK)
                    except zmq.ZMQError:
                        break
                    recv_reqs.append(recv_req)

                while True:
                    try:
                        recv_rpc = self.recv_from_rpc.recv_pyobj(zmq.NOBLOCK)
                    except zmq.ZMQError:
                        break
                    recv_reqs.append(recv_rpc)
            else:
                recv_reqs = None
        else:
            if self.attn_tp_rank == 0:
                dp_offset = self.attn_dp_rank * self.attn_tp_size
                recv_reqs = point_to_point_pyobj(
                    [],
                    self.pp_rank * self.tp_size + dp_offset,
                    self.world_group.cpu_group,
                    (self.pp_rank - 1) * self.tp_size + dp_offset,
                    self.pp_rank * self.tp_size + dp_offset,
                )
            else:
                recv_reqs = None

        if self.server_args.enable_dp_attention:
            if self.attn_tp_rank == 0:
                work_reqs = [
                    req
                    for req in recv_reqs
                    if isinstance(
                        req, (TokenizedGenerateReqInput, TokenizedEmbeddingReqInput)
                    )
                ]
                control_reqs = [
                    req
                    for req in recv_reqs
                    if not isinstance(
                        req, (TokenizedGenerateReqInput, TokenizedEmbeddingReqInput)
                    )
                ]
            else:
                work_reqs = None
                control_reqs = None

            if self.attn_tp_size != 1:
                work_reqs = broadcast_pyobj(
                    work_reqs,
                    self.attn_tp_group.rank,
                    self.attn_tp_cpu_group,
                    src=self.attn_tp_group.ranks[0],
                )
            if self.tp_size != 1:
                control_reqs = broadcast_pyobj(
                    control_reqs,
                    self.tp_group.rank,
                    self.tp_cpu_group,
                    src=self.tp_group.ranks[0],
                )
            recv_reqs = work_reqs + control_reqs
        elif self.tp_size != 1:
            recv_reqs = broadcast_pyobj(
                recv_reqs,
                self.tp_group.rank,
                self.tp_cpu_group,
                src=self.tp_group.ranks[0],
            )
        return recv_reqs

    def process_input_requests(self, recv_reqs: List):
        for recv_req in recv_reqs:
            # If it is a health check generation request and there are running requests, ignore it.
            if is_health_check_generate_req(recv_req) and (
                self.chunked_req is not None or not self.running_batch.is_empty()
            ):
                self.return_health_check_ct += 1
                continue

            output = self._request_dispatcher(recv_req)
            if output is not None:
                if isinstance(output, RpcReqOutput):
                    if self.recv_from_rpc is not None:
                        self.recv_from_rpc.send_pyobj(output)
                else:
                    self.send_to_tokenizer.send_pyobj(output)

    def handle_generate_request(
        self,
        recv_req: TokenizedGenerateReqInput,
    ):
        # Create a new request
        if (
            recv_req.session_params is None
            or recv_req.session_params.id is None
            or recv_req.session_params.id not in self.sessions
        ):
            if recv_req.input_embeds is not None:
                # Generate fake input_ids based on the length of input_embeds
                seq_length = len(recv_req.input_embeds)
                fake_input_ids = [1] * seq_length
                recv_req.input_ids = fake_input_ids

            if recv_req.bootstrap_port is None:
                # Use default bootstrap port
                recv_req.bootstrap_port = self.server_args.disaggregation_bootstrap_port

            req = Req(
                recv_req.rid,
                recv_req.input_text,
                recv_req.input_ids,
                recv_req.sampling_params,
                return_logprob=recv_req.return_logprob,
                top_logprobs_num=recv_req.top_logprobs_num,
                token_ids_logprob=recv_req.token_ids_logprob,
                stream=recv_req.stream,
                lora_path=recv_req.lora_path,
                input_embeds=recv_req.input_embeds,
                custom_logit_processor=recv_req.custom_logit_processor,
                return_hidden_states=recv_req.return_hidden_states,
                eos_token_ids=self.model_config.hf_eos_token_id,
                bootstrap_host=recv_req.bootstrap_host,
                bootstrap_port=recv_req.bootstrap_port,
                bootstrap_room=recv_req.bootstrap_room,
                data_parallel_rank=recv_req.data_parallel_rank,
            )
            req.tokenizer = self.tokenizer

            if self.disaggregation_mode != DisaggregationMode.NULL:
                # Invalid request for disaggregated mode
                if recv_req.bootstrap_room is None:
                    error_msg = (
                        f"Invalid request: Disaggregated request received without "
                        f"boostrap room id. {req.rid=}"
                    )
                    logger.error(error_msg)
                    prepare_abort(req, error_msg)
                    self.stream_output([req], req.return_logprob)
                    return

            if (
                recv_req.session_params is not None
                and recv_req.session_params.id is not None
            ):
                req.finished_reason = FINISH_ABORT(
                    f"Invalid request: session id {recv_req.session_params.id} does not exist"
                )
                self._add_request_to_queue(req)
                return
        else:
            # Create a new request from a previous session
            session = self.sessions[recv_req.session_params.id]
            req = session.create_req(recv_req, self.tokenizer)
            if isinstance(req.finished_reason, FINISH_ABORT):
                self._add_request_to_queue(req)
                return

        # Handle multimodal inputs
        if recv_req.mm_inputs is not None:
            image_inputs = MultimodalInputs.from_dict(recv_req.mm_inputs)
            # Expand a single image token into multiple dummy tokens for receiving image embeddings
            req.origin_input_ids = self.pad_input_ids_func(
                req.origin_input_ids, image_inputs
            )
            req.extend_image_inputs(image_inputs)

            if len(req.origin_input_ids) >= self.max_req_input_len:
                req.set_finish_with_abort(
                    error_msg=(
                        "Multimodal prompt is too long after expanding multimodal tokens. "
                        f"After expanding {len(req.origin_input_ids_unpadded)=} => {len(req.origin_input_ids)} >= {self.max_req_input_len}."
                    )
                )
                self._add_request_to_queue(req)
                return

        # Validate prompt length
        error_msg = validate_input_length(
            req,
            self.max_req_input_len,
            self.server_args.allow_auto_truncate,
        )
        if error_msg:
            req.set_finish_with_abort(error_msg)
            self._add_request_to_queue(req)
            return

        # Copy more attributes
        if recv_req.logprob_start_len == -1 or not recv_req.return_logprob:
            # By default, only return the logprobs for output tokens
            req.logprob_start_len = len(req.origin_input_ids) - 1
        else:
            req.logprob_start_len = recv_req.logprob_start_len

        if req.logprob_start_len >= len(req.origin_input_ids):
            error_msg = f"{req.logprob_start_len=} is higher than the number of input tokens {len(req.origin_input_ids)=}. Please use a smaller logprob_start_len."
            req.logprob_start_len = len(req.origin_input_ids) - 1
            req.set_finish_with_abort(error_msg)
            self._add_request_to_queue(req)
            return

        req.sampling_params.max_new_tokens = min(
            (
                req.sampling_params.max_new_tokens
                if req.sampling_params.max_new_tokens is not None
                else 1 << 30
            ),
            self.max_req_len - len(req.origin_input_ids) - 1,
        )

        # Init grammar cache for this request
        add_to_grammar_queue = False
        if (
            req.sampling_params.json_schema is not None
            or req.sampling_params.regex is not None
            or req.sampling_params.ebnf is not None
            or req.sampling_params.structural_tag is not None
        ):
            assert self.grammar_backend is not None
            if req.sampling_params.json_schema is not None:
                key = ("json", req.sampling_params.json_schema)
            elif req.sampling_params.regex is not None:
                key = ("regex", req.sampling_params.regex)
            elif req.sampling_params.ebnf is not None:
                key = ("ebnf", req.sampling_params.ebnf)
            elif req.sampling_params.structural_tag:
                key = ("structural_tag", req.sampling_params.structural_tag)

            value, cache_hit = self.grammar_backend.get_cached_or_future_value(key)
            req.grammar = value

            if not cache_hit:
                req.grammar_key = key
                add_to_grammar_queue = True
            else:
                if value is INVALID_GRAMMAR_OBJ:  # We hit a cached invalid grammar.
                    error_msg = f"Invalid grammar request with cache hit: {key=}"
                    req.set_finish_with_abort(error_msg)

        if add_to_grammar_queue:
            req.queue_time_start = time.perf_counter()
            self.grammar_queue.append(req)
        else:
            self._add_request_to_queue(req)

    def _add_request_to_queue(self, req: Req):
        req.queue_time_start = time.perf_counter()
        if self.disaggregation_mode == DisaggregationMode.PREFILL:
            self.disagg_prefill_bootstrap_queue.add(req)
        elif self.disaggregation_mode == DisaggregationMode.DECODE:
            self.disagg_decode_prealloc_queue.add(req)
        else:
            self.waiting_queue.append(req)

    def _extend_requests_to_queue(self, reqs: List[Req]):
        if self.disaggregation_mode == DisaggregationMode.PREFILL:
            self.disagg_prefill_bootstrap_queue.extend(reqs)
        elif self.disaggregation_mode == DisaggregationMode.DECODE:
            # If this is a decode server, we put the request to the decode pending prealloc queue
            self.disagg_decode_prealloc_queue.extend(reqs)
        else:
            self.waiting_queue.extend(reqs)

    def handle_embedding_request(
        self,
        recv_req: TokenizedEmbeddingReqInput,
    ):
        req = Req(
            recv_req.rid,
            recv_req.input_text,
            recv_req.input_ids,
            recv_req.sampling_params,
        )
        req.tokenizer = self.tokenizer

        # Handle multimodal inputs
        if recv_req.image_inputs is not None:
            image_inputs = MultimodalInputs.from_dict(recv_req.image_inputs)
            # Expand a single image token into multiple dummy tokens for receiving image embeddings
            req.origin_input_ids = self.pad_input_ids_func(
                req.origin_input_ids, image_inputs
            )
            req.extend_image_inputs(image_inputs)

            if len(req.origin_input_ids) >= self.max_req_input_len:
                req.set_finish_with_abort(
                    error_msg=(
                        "Multimodal prompt is too long after expanding multimodal tokens. "
                        f"After expanding {len(req.origin_input_ids_unpadded)=} => {len(req.origin_input_ids)} >= {self.max_req_input_len}."
                    )
                )
                self._add_request_to_queue(req)
                return

        # Validate prompts length
        error_msg = validate_input_length(
            req,
            self.max_req_input_len,
            self.server_args.allow_auto_truncate,
        )
        if error_msg:
            self._add_request_to_queue(req)
            return

        # Copy more attributes
        req.logprob_start_len = len(req.origin_input_ids) - 1
        self._add_request_to_queue(req)

    def log_prefill_stats(
        self,
        adder: PrefillAdder,
        can_run_list: List[Req],
        running_bs: int,
    ):
        gap_latency = time.perf_counter() - self.last_prefill_stats_tic
        self.last_prefill_stats_tic = time.perf_counter()
        self.last_input_throughput = self.num_prefill_tokens / gap_latency
        self.num_prefill_tokens = 0

        num_used = self.max_total_num_tokens - (
            self.token_to_kv_pool_allocator.available_size()
            + self.tree_cache.evictable_size()
        )

        num_new_seq = len(can_run_list)
        f = (
            f"Prefill batch. "
            f"#new-seq: {num_new_seq}, "
            f"#new-token: {adder.log_input_tokens}, "
            f"#cached-token: {adder.log_hit_tokens}, "
            f"token usage: {num_used / self.max_total_num_tokens:.2f}, "
        )

        if self.disaggregation_mode == DisaggregationMode.PREFILL:
            f += f"#unbootstrapped-req: {len(self.disagg_prefill_bootstrap_queue.queue)}, "
            f += f"#queue-req: {len(self.waiting_queue)}, "
<<<<<<< HEAD
            f += f"#transferring-req: {len(self.disagg_prefill_inflight_queue)} "
            f += f"#input throughput (token/s): {self.last_input_throughput:.2f} "

            self.num_prefill_tokens = adder.log_input_tokens

=======
            f += f"#transferring-req: {len(self.disagg_prefill_inflight_queue)}, "
            f += f"input throughput (token/s): {self.last_input_throughput:.2f} "
>>>>>>> 42d24037
        else:
            f += f"#running-req: {running_bs}, "
            f += f"#queue-req: {len(self.waiting_queue)}"

        logger.info(f)

        if self.enable_metrics:
            cache_hit_rate = adder.log_hit_tokens / (
                adder.log_input_tokens + adder.log_hit_tokens
            )
            self.stats.num_running_reqs = running_bs
            self.stats.num_used_tokens = num_used
            self.stats.token_usage = round(num_used / self.max_total_num_tokens, 2)
            self.stats.num_queue_reqs = len(self.waiting_queue)
            self.stats.cache_hit_rate = cache_hit_rate

            total_queue_latency = 0
            for req in can_run_list:
                total_queue_latency += req.queue_time_end - req.queue_time_start
            self.stats.avg_request_queue_latency = total_queue_latency / num_new_seq

            self.metrics_collector.log_stats(self.stats)
        self._publish_kv_events()

    def log_decode_stats(
        self, can_run_cuda_graph: bool, running_batch: ScheduleBatch = None
    ):
        batch = running_batch or self.running_batch

        gap_latency = time.perf_counter() - self.last_decode_stats_tic
        self.last_decode_stats_tic = time.perf_counter()
        self.last_gen_throughput = self.num_generated_tokens / gap_latency
        self.num_generated_tokens = 0
        num_running_reqs = len(batch.reqs)
        num_used = self.max_total_num_tokens - (
            self.token_to_kv_pool_allocator.available_size()
            + self.tree_cache.evictable_size()
        )

        if RECORD_STEP_TIME:
            self.step_time_dict[num_running_reqs].append(
                gap_latency / self.server_args.decode_log_interval
            )

        msg = (
            f"Decode batch. "
            f"#running-req: {num_running_reqs}, "
            f"#token: {num_used}, "
            f"token usage: {num_used / self.max_total_num_tokens:.2f}, "
        )

        if self.spec_algorithm.is_none():
            spec_accept_length = 0
        else:
            spec_accept_length = (
                self.spec_num_total_accepted_tokens / self.spec_num_total_forward_ct
            )
            self.cum_spec_accept_length += self.spec_num_total_accepted_tokens
            self.cum_spec_accept_count += self.spec_num_total_forward_ct
            self.spec_num_total_accepted_tokens = self.spec_num_total_forward_ct = 0
            msg += f"accept len: {spec_accept_length:.2f}, "

        if self.disaggregation_mode == DisaggregationMode.DECODE:
            msg += f"pre-allocated usage: {self.num_tokens_pre_allocated / self.max_total_num_tokens:.2f}, "

        msg += (
            f"cuda graph: {can_run_cuda_graph}, "
            f"gen throughput (token/s): {self.last_gen_throughput:.2f}, "
            f"#queue-req: {len(self.waiting_queue)}"
        )

        logger.info(msg)
        if self.enable_metrics:
            self.stats.num_running_reqs = num_running_reqs
            self.stats.num_used_tokens = num_used
            self.stats.token_usage = num_used / self.max_total_num_tokens
            self.stats.cache_hit_rate = 0.0
            self.stats.gen_throughput = self.last_gen_throughput
            self.stats.num_queue_reqs = len(self.waiting_queue)
            self.stats.num_grammar_queue_reqs = len(self.grammar_queue)
            self.stats.spec_accept_length = spec_accept_length
            self.metrics_collector.log_stats(self.stats)
        self._publish_kv_events()

    def check_memory(self):
        available_size = (
            self.token_to_kv_pool_allocator.available_size()
            + self.tree_cache.evictable_size()
        )
        protected_size = self.tree_cache.protected_size()
        memory_leak = available_size != (
            self.max_total_num_tokens
            if not self.enable_hierarchical_cache
            else self.max_total_num_tokens - protected_size
        )
        if memory_leak:
            msg = (
                "token_to_kv_pool_allocator memory leak detected! "
                f"{available_size=}, {protected_size=}, {self.max_total_num_tokens=}\n"
                f"{self.token_to_kv_pool_allocator.available_size()=}\n"
                f"{self.tree_cache.evictable_size()=}\n"
            )
            raise ValueError(msg)

        if len(self.req_to_token_pool.free_slots) != self.req_to_token_pool.size:
            msg = (
                "req_to_token_pool memory leak detected!"
                f"available_size={len(self.req_to_token_pool.free_slots)}, "
                f"total_size={self.req_to_token_pool.size}\n"
            )
            raise ValueError(msg)

        if (
            self.enable_metrics
            and self.attn_tp_rank == 0
            and time.perf_counter() > self.metrics_collector.last_log_time + 30
        ):
            # During idle time, also collect metrics every 30 seconds.
            num_used = self.max_total_num_tokens - (
                self.token_to_kv_pool_allocator.available_size()
                + self.tree_cache.evictable_size()
            )
            num_running_reqs = len(self.running_batch.reqs)
            self.stats.num_running_reqs = num_running_reqs
            self.stats.num_used_tokens = num_used
            self.stats.token_usage = num_used / self.max_total_num_tokens
            self.stats.gen_throughput = 0
            self.stats.num_queue_reqs = len(self.waiting_queue)
            self.stats.num_grammar_queue_reqs = len(self.grammar_queue)
            self.metrics_collector.log_stats(self.stats)
        self._publish_kv_events()

    def coordinate_spec_dp_attn_batch(self, new_batch: Optional[ScheduleBatch]):
        """Coordinate the DP attention batch."""

        local_info = torch.tensor(
            [
                (new_batch is not None),
            ],
            dtype=torch.int64,
        )
        global_info = torch.empty(
            (self.server_args.dp_size, self.attn_tp_size, 1),
            dtype=torch.int64,
        )
        torch.distributed.all_gather_into_tensor(
            global_info.flatten(),
            local_info,
            group=self.tp_cpu_group,
        )
        any_new_batch = any(
            global_info[:, 0, 0].tolist()
        )  # Any DP worker has forward batch
        return any_new_batch

    def get_next_batch_to_run(self) -> Optional[ScheduleBatch]:
        # Merge the prefill batch into the running batch
        chunked_req_to_exclude = set()
        if self.chunked_req:
            # Move the chunked request out of the batch so that we can merge
            # only finished requests to running_batch.
            chunked_req_to_exclude.add(self.chunked_req)
            self.tree_cache.cache_unfinished_req(self.chunked_req)
            # chunked request keeps its rid but will get a new req_pool_idx
            self.req_to_token_pool.free(self.chunked_req.req_pool_idx)
        if self.last_batch and self.last_batch.forward_mode.is_extend():
            if self.last_batch.chunked_req is not None:
                # In the context pipeline parallelism, after the last chunk, the current microbatch still track outdated chunked_req.
                # We need to discard it.
                chunked_req_to_exclude.add(self.last_batch.chunked_req)

            # Filter batch
            last_bs = self.last_batch.batch_size()
            self.last_batch.filter_batch(
                chunked_req_to_exclude=list(chunked_req_to_exclude)
            )
            if self.last_batch.batch_size() < last_bs:
                self.running_batch.batch_is_full = False

            # Merge the new batch into the running batch
            if not self.last_batch.is_empty():
                if self.running_batch.is_empty():
                    self.running_batch = self.last_batch
                else:
                    # Merge running_batch with prefill batch
                    self.running_batch.merge_batch(self.last_batch)

        new_batch = self.get_new_batch_prefill()
        any_new_batch = (
            self.server_args.enable_dp_attention
            and not self.spec_algorithm.is_none()
            and self.coordinate_spec_dp_attn_batch(new_batch)
        )
        if new_batch is not None or any_new_batch:
            # Run prefill first if possible
            ret = new_batch
        else:
            # Run decode
            if not self.running_batch.is_empty():
                self.running_batch = self.update_running_batch(self.running_batch)
                ret = self.running_batch if not self.running_batch.is_empty() else None
            else:
                ret = None

        # Handle DP attention
        if self.server_args.enable_dp_attention or self.server_args.enable_sp_layernorm:
            ret, _ = self.prepare_dp_attn_batch(ret)

        return ret

    def get_num_allocatable_reqs(self, running_bs):
        res = global_server_args_dict["max_micro_batch_size"] - running_bs
        if self.pp_size > 1:
            res = min(res, self.req_to_token_pool.available_size())
        return res

    def get_new_batch_prefill(self) -> Optional[ScheduleBatch]:
        # Check if the grammar is ready in the grammar queue
        if self.grammar_queue:
            self.move_ready_grammar_requests()

        # Handle the cases where prefill is not allowed
        if (
            self.running_batch.batch_is_full or len(self.waiting_queue) == 0
        ) and self.chunked_req is None:
            return None

        running_bs = len(self.running_batch.reqs)
        # Ignore the check if self.chunked_req is not None.
        # In the non-PP case, when self.chunked_req is not None, num_allocatable_reqs should always be greater than 0,
        # as the space for the chunked request has just been released.
        # In PP case, a chunked req can start in one microbatch and end in another microbatch, so the max_running_requests per microbatch should not be strict.
        # Instead, we should always allow chunked request to be added, otherwise, there will be a memory leak.
        if self.get_num_allocatable_reqs(running_bs) <= 0 and not self.chunked_req:
            self.running_batch.batch_is_full = True
            return None

        if self.enable_hierarchical_cache:
            # check for completion of hierarchical cache activities to release memory
            self.tree_cache.writing_check()
            self.tree_cache.loading_check()

        # Get priority queue
        prefix_computed = self.policy.calc_priority(self.waiting_queue)

        # Prefill policy
        adder = PrefillAdder(
            self.tree_cache,
            self.token_to_kv_pool_allocator,
            self.running_batch,
            self.new_token_ratio,
            self.max_prefill_tokens,
            self.chunked_prefill_size,
            running_bs if self.is_mixed_chunk else 0,
        )

        if self.chunked_req is not None:
            self.chunked_req.init_next_round_input()
            self.chunked_req = adder.add_chunked_req(self.chunked_req)

        if self.lora_paths:
            lora_set = set([req.lora_path for req in self.running_batch.reqs])

        # Get requests from the waiting queue to a new prefill batch
        for req in self.waiting_queue:
            if (
                self.lora_paths
                and len(
                    lora_set
                    | set([req.lora_path for req in adder.can_run_list])
                    | set([req.lora_path])
                )
                > self.max_loras_per_batch
            ):
                self.running_batch.batch_is_full = True
                break

            if len(adder.can_run_list) >= self.get_num_allocatable_reqs(running_bs):
                self.running_batch.batch_is_full = True
                break

            if self.disaggregation_mode == DisaggregationMode.PREFILL:
                # In prefill mode, prealloc queue and transfer queue can also take memory,
                # so we need to check if the available size for the actual available size.
                if len(adder.can_run_list) >= self.req_to_token_pool.available_size():
                    self.running_batch.batch_is_full = True
                    break

            req.init_next_round_input(
                None if prefix_computed else self.tree_cache,
                self.enable_hierarchical_cache,
            )

            res = adder.add_one_req(
                req, self.chunked_req, self.enable_hierarchical_cache
            )

            if res != AddReqResult.CONTINUE:
                if res == AddReqResult.NO_TOKEN:
                    if self.enable_hierarchical_cache:
                        # Set batch_is_full after making sure there are requests that can be served
                        self.running_batch.batch_is_full = len(
                            adder.can_run_list
                        ) > 0 or (not self.running_batch.is_empty())
                    else:
                        self.running_batch.batch_is_full = True
                break

        # Update waiting queue
        can_run_list: List[Req] = adder.can_run_list
        if len(can_run_list) == 0:
            return None

        if self.enable_metrics:
            # only record queue time when enable_metrics is True to avoid overhead
            for req in can_run_list:
                req.queue_time_end = time.perf_counter()

        self.waiting_queue = [
            x for x in self.waiting_queue if x not in set(can_run_list)
        ]

        if self.enable_hierarchical_cache:
            self.tree_cache.ready_to_load_cache()

        if adder.new_chunked_req is not None:
            assert self.chunked_req is None
            self.chunked_req = adder.new_chunked_req

        if self.chunked_req:
            self.chunked_req.is_chunked += 1

        # Print stats
        if self.attn_tp_rank == 0:
            self.log_prefill_stats(adder, can_run_list, running_bs)

        # Create a new batch
        new_batch = ScheduleBatch.init_new(
            can_run_list,
            self.req_to_token_pool,
            self.token_to_kv_pool_allocator,
            self.tree_cache,
            self.model_config,
            self.enable_overlap,
            self.spec_algorithm,
            self.server_args.enable_custom_logit_processor,
            chunked_req=self.chunked_req,
        )
        new_batch.prepare_for_extend()

        # Mixed-style chunked prefill
        if (
            self.is_mixed_chunk
            and not self.running_batch.is_empty()
            and not (new_batch.return_logprob or self.running_batch.return_logprob)
        ):
            # TODO (lianmin): support return_logprob + mixed chunked prefill
            self.running_batch.filter_batch()
            if not self.running_batch.is_empty():
                self.running_batch.prepare_for_decode()
                new_batch.mix_with_running(self.running_batch)
                new_batch.decoding_reqs = self.running_batch.reqs
            self.running_batch = ScheduleBatch(
                reqs=[], batch_is_full=self.running_batch.batch_is_full
            )
        else:
            new_batch.decoding_reqs = None

        return new_batch

    def update_running_batch(self, batch: ScheduleBatch) -> Optional[ScheduleBatch]:
        """Update the current running decoding batch."""
        initial_bs = batch.batch_size()

        batch.filter_batch()
        if batch.is_empty():
            batch.batch_is_full = False
            return batch

        # Check if decode out of memory
        if not batch.check_decode_mem(self.decode_mem_cache_buf_multiplier) or (
            TEST_RETRACT and batch.batch_size() > 10
        ):
            old_ratio = self.new_token_ratio

            retracted_reqs, new_token_ratio = batch.retract_decode(self.server_args)
            self.new_token_ratio = new_token_ratio

            logger.info(
                "KV cache pool is full. Retract requests. "
                f"#retracted_reqs: {len(retracted_reqs)}, "
                f"#new_token_ratio: {old_ratio:.4f} -> {self.new_token_ratio:.4f}"
            )
            self._extend_requests_to_queue(retracted_reqs)
        else:
            self.new_token_ratio = max(
                self.new_token_ratio - self.new_token_ratio_decay,
                self.min_new_token_ratio,
            )

        if batch.batch_size() < initial_bs:
            batch.batch_is_full = False

        # Update batch tensors
        batch.prepare_for_decode()
        return batch

    def run_batch(
        self, batch: ScheduleBatch
    ) -> Union[GenerationBatchResult, EmbeddingBatchResult]:
        """Run a batch."""
        self.forward_ct += 1

        # Whether to run the profiler
        self._profile_batch_predicate(batch)
        if self.forward_sleep_time is not None:
            logger.info(f"Scheduler.run_batch sleep {self.forward_sleep_time}s")
            time.sleep(self.forward_sleep_time)

        # Run forward
        if self.is_generation:
            if self.spec_algorithm.is_none():
                model_worker_batch = batch.get_model_worker_batch()
                if self.pp_group.is_last_rank:
                    logits_output, next_token_ids, can_run_cuda_graph = (
                        self.tp_worker.forward_batch_generation(model_worker_batch)
                    )
                else:
                    pp_hidden_states_proxy_tensors, _, can_run_cuda_graph = (
                        self.tp_worker.forward_batch_generation(model_worker_batch)
                    )
                bid = model_worker_batch.bid
            else:
                (
                    logits_output,
                    next_token_ids,
                    bid,
                    num_accepted_tokens,
                    can_run_cuda_graph,
                ) = self.draft_worker.forward_batch_speculative_generation(batch)
                bs = batch.batch_size()
                self.spec_num_total_accepted_tokens += num_accepted_tokens + bs
                self.spec_num_total_forward_ct += bs
                self.num_generated_tokens += num_accepted_tokens

            if self.pp_group.is_last_rank:
                batch.output_ids = next_token_ids

            # These 2 values are needed for processing the output, but the values can be
            # modified by overlap schedule. So we have to copy them here so that
            # we can use the correct values in output processing.
            if batch.return_logprob:
                extend_input_len_per_req = [req.extend_input_len for req in batch.reqs]
                extend_logprob_start_len_per_req = [
                    req.extend_logprob_start_len for req in batch.reqs
                ]
            else:
                extend_input_len_per_req = None
                extend_logprob_start_len_per_req = None

            ret = GenerationBatchResult(
                logits_output=logits_output if self.pp_group.is_last_rank else None,
                pp_hidden_states_proxy_tensors=(
                    pp_hidden_states_proxy_tensors
                    if not self.pp_group.is_last_rank
                    else None
                ),
                next_token_ids=next_token_ids if self.pp_group.is_last_rank else None,
                extend_input_len_per_req=extend_input_len_per_req,
                extend_logprob_start_len_per_req=extend_logprob_start_len_per_req,
                bid=bid,
                can_run_cuda_graph=can_run_cuda_graph,
            )
        else:  # embedding or reward model
            model_worker_batch = batch.get_model_worker_batch()
            embeddings = self.tp_worker.forward_batch_embedding(model_worker_batch)
            ret = EmbeddingBatchResult(
                embeddings=embeddings, bid=model_worker_batch.bid
            )
        return ret

    def process_batch_result(
        self,
        batch: ScheduleBatch,
        result: Union[GenerationBatchResult, EmbeddingBatchResult],
        launch_done: Optional[threading.Event] = None,
    ):
        if batch.forward_mode.is_decode():
            self.process_batch_result_decode(batch, result, launch_done)
        elif batch.forward_mode.is_extend():
            self.process_batch_result_prefill(batch, result, launch_done)
        elif batch.forward_mode.is_idle():
            if self.enable_overlap:
                self.tp_worker.resolve_last_batch_result(launch_done)
                self.set_next_batch_sampling_info_done(batch)
        elif batch.forward_mode.is_dummy_first():
            self.set_next_batch_sampling_info_done(batch)

        if self.return_health_check_ct:
            # Return some signal for the health check.
            # This is used to prevent the health check signal being blocked by long context prefill.
            # However, one minor issue is that this code path does not check the status of detokenizer manager.
            self.return_health_check_ct -= 1
            self.send_to_tokenizer.send_pyobj(HealthCheckOutput())

    def prepare_dp_attn_batch(self, local_batch: ScheduleBatch):
        return self.prepare_dp_attn_batch_raw(
            local_batch,
            dp_size=self.server_args.dp_size,
            attn_tp_size=self.attn_tp_size,
            moe_dense_tp_size=self.server_args.moe_dense_tp_size,
            tp_cpu_group=self.tp_cpu_group,
            get_idle_batch=self.get_idle_batch,
            disable_cuda_graph=self.server_args.disable_cuda_graph,
            spec_algorithm=self.spec_algorithm,
            speculative_num_draft_tokens=self.server_args.speculative_num_draft_tokens,
            enable_two_batch_overlap=self.server_args.enable_two_batch_overlap,
            enable_deepep_moe=self.server_args.enable_deepep_moe,
            deepep_mode=DeepEPMode[self.server_args.deepep_mode],
        )

    @staticmethod
    def prepare_dp_attn_batch_raw(
        local_batch: ScheduleBatch,
        dp_size,
        attn_tp_size: int,
        moe_dense_tp_size: Optional[int],
        tp_cpu_group,
        get_idle_batch,
        disable_cuda_graph: bool,
        spec_algorithm,
        speculative_num_draft_tokens,
        enable_two_batch_overlap: bool,
        enable_deepep_moe: bool,
        deepep_mode: DeepEPMode,
    ):
        # Check if other DP workers have running batches
        if local_batch is None:
            num_tokens = 0
            num_tokens_for_logprob = 0
        elif local_batch.forward_mode.is_decode():
            num_tokens = local_batch.batch_size()
            num_tokens_for_logprob = num_tokens
        else:
            num_tokens = local_batch.extend_num_tokens
            num_tokens_for_logprob = sum(
                [
                    # We should have at least 1 token for sample in every case.
                    max(extend_len - logprob_start_len, 1)
                    for logprob_start_len, extend_len in zip(
                        local_batch.extend_logprob_start_lens, local_batch.extend_lens
                    )
                ]
            )

        if local_batch is None or local_batch.forward_mode.is_decode_or_idle():
            can_cuda_graph = 1
        else:
            can_cuda_graph = 0

        if not spec_algorithm.is_none():
            # TODO(sang): Support cuda graph when idle batch is there.
            if local_batch is None or local_batch.forward_mode.is_idle():
                can_cuda_graph = 0

        is_extend_in_batch = (
            local_batch.forward_mode.is_extend() if local_batch else False
        )

        tbo_preparer = TboDPAttentionPreparer()

        local_info = torch.tensor(
            [
                num_tokens,
                can_cuda_graph,
                num_tokens_for_logprob,
                is_extend_in_batch,
                *tbo_preparer.prepare_all_gather(
                    local_batch,
                    deepep_mode,
                    enable_deepep_moe,
                    enable_two_batch_overlap,
                ),
            ],
            dtype=torch.int64,
        )
        global_info = torch.empty(
            (dp_size, attn_tp_size, 6),
            dtype=torch.int64,
        )
        torch.distributed.all_gather_into_tensor(
            global_info.flatten(),
            local_info,
            group=tp_cpu_group,
        )
        global_num_tokens = global_info[:, 0, 0].tolist()
        can_cuda_graph = min(global_info[:, 0, 1].tolist())
        global_num_tokens_for_logprob = global_info[:, 0, 2].tolist()
        is_extend_in_batch = global_info[:, 0, 3].tolist()

        tbo_split_seq_index, global_forward_mode = tbo_preparer.compute_output(
            global_info[:, :, 4:6]
        )

        if local_batch is None and max(global_num_tokens) > 0:
            local_batch = get_idle_batch()

        if local_batch is not None:
            # TODO: handle the case when moe_dense_tp_size != 1
            if moe_dense_tp_size == 1 and global_server_args_dict["enable_dp_lm_head"]:
                local_batch.global_num_tokens = [num_tokens]
                local_batch.global_num_tokens_for_logprob = [num_tokens_for_logprob]
            else:
                local_batch.global_num_tokens = global_num_tokens
                local_batch.global_num_tokens_for_logprob = (
                    global_num_tokens_for_logprob
                )
            local_batch.global_is_extend_in_batch = any(is_extend_in_batch)
            local_batch.tbo_split_seq_index = tbo_split_seq_index
            local_batch.global_forward_mode = global_forward_mode

            # Check forward mode for cuda graph
            if not disable_cuda_graph:
                local_batch.can_run_dp_cuda_graph = can_cuda_graph

        # TODO(ch-wan): refactor: any(is_extend_in_batch) now is a part of local_batch. Remove it from here.
        return local_batch, any(is_extend_in_batch)

    def get_idle_batch(self):
        idle_batch = ScheduleBatch.init_new(
            [],
            self.req_to_token_pool,
            self.token_to_kv_pool_allocator,
            self.tree_cache,
            self.model_config,
            self.enable_overlap,
            self.spec_algorithm,
            self.server_args.enable_custom_logit_processor,
        )
        idle_batch.prepare_for_idle()
        return idle_batch

    def move_ready_grammar_requests(self):
        """Move requests whose grammar objects are ready from grammar_queue to waiting_queue."""

        num_ready_reqs = 0
        num_timeout_reqs = 0
        for req in self.grammar_queue:
            try:
                if req.finished():  # It is aborted by AbortReq
                    num_ready_reqs += 1
                    continue
                req.grammar = req.grammar.result(timeout=0.03)
                self.grammar_backend.set_cache(req.grammar_key, req.grammar.copy())
                if req.grammar is INVALID_GRAMMAR_OBJ:
                    req.set_finish_with_abort(
                        f"Invalid grammar request: {req.grammar_key=}"
                    )
                num_ready_reqs += 1
            except futures._base.TimeoutError:
                req.grammar_wait_ct += 1
                # NOTE(lianmin): this timeout is the waiting time of the above line. It is
                # not the waiting time from it enters the grammar queue.
                if req.grammar_wait_ct > GRAMMAR_TIMEOUT / 0.03:
                    num_timeout_reqs = 1
                break

        if self.server_args.enable_dp_attention:
            tp_size = self.attn_tp_size
            tp_group = self.attn_tp_cpu_group
        else:
            tp_size = self.tp_size
            tp_group = self.tp_cpu_group

        if tp_size > 1:
            # Sync across TP ranks to make sure they have the same number of ready requests
            tensor = torch.tensor([num_ready_reqs, num_timeout_reqs], dtype=torch.int32)
            torch.distributed.all_reduce(
                tensor, op=torch.distributed.ReduceOp.MAX, group=tp_group
            )
            num_ready_reqs_max, num_timeout_reqs_max = tensor.tolist()

            for i in range(num_ready_reqs, num_ready_reqs_max):
                req = self.grammar_queue[i]
                if req.finished():  # It is aborted by AbortReq
                    continue
                req.grammar = req.grammar.result()
                self.grammar_backend.set_cache(req.grammar_key, req.grammar.copy())
                if req.grammar is INVALID_GRAMMAR_OBJ:
                    req.set_finish_with_abort(
                        f"Invalid grammar request: {req.grammar_key=}"
                    )
        else:
            num_ready_reqs_max = num_ready_reqs
            num_timeout_reqs_max = num_timeout_reqs

        for i in range(num_ready_reqs, num_ready_reqs + num_timeout_reqs_max):
            req = self.grammar_queue[i]
            req.grammar.cancel()
            error_msg = f"Grammar preprocessing timed out for {req.grammar_key=}"
            req.set_finish_with_abort(error_msg)
            self.grammar_backend.set_cache(req.grammar_key, INVALID_GRAMMAR_OBJ)
        num_ready_reqs = num_ready_reqs_max + num_timeout_reqs_max

        self._extend_requests_to_queue(self.grammar_queue[:num_ready_reqs])
        self.grammar_queue = self.grammar_queue[num_ready_reqs:]

    def set_next_batch_sampling_info_done(self, batch: ScheduleBatch):
        if batch.next_batch_sampling_info:
            if batch.next_batch_sampling_info.grammars is not None:
                batch.next_batch_sampling_info.update_regex_vocab_mask()
                self.current_stream.synchronize()
            batch.next_batch_sampling_info.sampling_info_done.set()

    def watchdog_thread(self):
        """A watch dog thread that will try to kill the server itself if one forward batch takes too long."""
        self.watchdog_last_forward_ct = 0
        self.watchdog_last_time = time.perf_counter()

        while True:
            current = time.perf_counter()
            if self.cur_batch is not None:
                if self.watchdog_last_forward_ct == self.forward_ct:
                    if current > self.watchdog_last_time + self.watchdog_timeout:
                        break
                else:
                    self.watchdog_last_forward_ct = self.forward_ct
                    self.watchdog_last_time = current
            time.sleep(self.watchdog_timeout // 2)

        if not disable_request_logging():
            # Print batch size and memory pool info to check whether there are de-sync issues.
            logger.error(
                f"{self.cur_batch.batch_size()=}, "
                f"{self.cur_batch.reqs=}, "
                f"{self.token_to_kv_pool_allocator.available_size()=}, "
                f"{self.tree_cache.evictable_size()=}, "
            )

        pyspy_dump_schedulers()
        logger.error(f"Watchdog timeout ({self.watchdog_timeout=})")
        print(file=sys.stderr, flush=True)
        print(file=sys.stdout, flush=True)

        # Wait for some time so that the parent process can print the error.
        time.sleep(5)
        self.parent_process.send_signal(signal.SIGQUIT)

    def flush_cache_wrapped(self, recv_req: FlushCacheReqInput):
        success = self.flush_cache()
        return FlushCacheReqOutput(success=success)

    def flush_cache(self):
        """Flush the memory pool and cache."""
        if (
            len(self.waiting_queue) == 0
            and self.running_batch.is_empty()
            and (self.pp_size == 1 or all(x.is_empty() for x in self.running_mbs))
        ):
            self.cur_batch = None
            self.last_batch = None
            self.tree_cache.reset()
            if self.grammar_backend:
                self.grammar_backend.reset()
            self.req_to_token_pool.clear()
            self.token_to_kv_pool_allocator.clear()

            if not self.spec_algorithm.is_none():
                self.draft_worker.model_runner.req_to_token_pool.clear()
                self.draft_worker.model_runner.token_to_kv_pool_allocator.clear()

            self.num_generated_tokens = 0
            self.forward_ct_decode = 0
            self.spec_num_total_accepted_tokens = 0
            self.spec_num_total_forward_ct = 0
            self.cum_spec_accept_length = 0
            self.cum_spec_accept_count = 0
            torch.cuda.empty_cache()
            logger.info("Cache flushed successfully!")
            if_success = True
        else:
            logging.warning(
                f"Cache not flushed because there are pending requests. "
                f"#queue-req: {len(self.waiting_queue)}, "
                f"#running-req: {len(self.running_batch.reqs)}"
            )
            if_success = False
        return if_success

    def get_load(self):
        # TODO(lsyin): use dynamically maintained num_waiting_tokens
        load = (
            self.max_total_num_tokens
            - self.token_to_kv_pool_allocator.available_size()
            - self.tree_cache.evictable_size()
        )
        load += sum(len(req.origin_input_ids) for req in self.waiting_queue)
        if self.disaggregation_mode == DisaggregationMode.PREFILL:
            load += sum(
                len(req.origin_input_ids)
                for req in self.disagg_prefill_bootstrap_queue.queue
            )
        elif self.disaggregation_mode == DisaggregationMode.DECODE:
            load += sum(
                len(req.req.origin_input_ids)
                for req in self.disagg_decode_prealloc_queue.queue
            )

        return load

    def get_internal_state(self, recv_req: GetInternalStateReq):
        ret = dict(global_server_args_dict)
        ret["last_gen_throughput"] = self.last_gen_throughput
        if not self.spec_algorithm.is_none() and self.cum_spec_accept_count > 0:
            ret["avg_spec_accept_length"] = (
                self.cum_spec_accept_length / self.cum_spec_accept_count
            )
        if RECORD_STEP_TIME:
            ret["step_time_dict"] = self.step_time_dict

        ret["load"] = self.get_load()

        return GetInternalStateReqOutput(internal_state=ret)

    def set_internal_state(self, recv_req: SetInternalStateReq):
        server_args_dict = recv_req.server_args
        args_allow_update = set(
            [
                "max_micro_batch_size",
                "speculative_accept_threshold_single",
                "speculative_accept_threshold_acc",
            ]
        )
        if_success = True
        for k, v in server_args_dict.items():
            if k not in args_allow_update:
                logging.warning(f"Updating {k} is not supported.")
                if_success = False
                break
            elif k == "max_micro_batch_size" and (
                v > self.max_running_requests // self.pp_size or v < 1
            ):
                logging.warning(
                    f"Updating {k} to {v} is rejected because it is out of the valid range [1, {self.max_running_requests // self.pp_size}]."
                )
                if_success = False
                break
        if if_success:
            if not self.spec_algorithm.is_none() and self.cum_spec_accept_count > 0:
                avg_spec_accept_length = (
                    self.cum_spec_accept_length / self.cum_spec_accept_count
                )
                logger.info(f"{avg_spec_accept_length=}")
            self.cum_spec_accept_length = self.cum_spec_accept_count = 0
            for k, v in server_args_dict.items():
                global_server_args_dict[k] = v
            logger.info(f"Global server args updated! {global_server_args_dict=}")
        return SetInternalStateReqOutput(
            updated=True,
            server_args=global_server_args_dict,
        )

    def handle_rpc_request(self, recv_req: RpcReqInput):
        # Handle RPC requests
        logger.info(
            f"handle_rpc_request: {recv_req.method}, param: {recv_req.parameters}"
        )

        success = True
        exec = None
        try:
            func = getattr(self, recv_req.method)
            func(recv_req.parameters)
        except Exception as e:
            success = False
            exec = e
            logger.error(f"Failed to call rpc {recv_req.method}: {str(e)}")

        barrier()
        return RpcReqOutput(success, "" if not exec else str(exec))

    def save_remote_model(self, params):
        url = params["url"]

        worker = self.tp_worker.worker

        worker.model_runner.save_remote_model(url)

    def save_sharded_model(self, params):
        worker = self.tp_worker.worker

        worker.model_runner.save_sharded_model(
            path=params["path"],
            pattern=params["pattern"],
            max_size=params["max_size"],
        )

    def abort_request(self, recv_req: AbortReq):
        # Delete requests in the waiting queue
        to_del = []
        for i, req in enumerate(self.waiting_queue):
            if req.rid.startswith(recv_req.rid):
                to_del.append(i)

        # Sort in reverse order to avoid index issues when deleting
        for i in reversed(to_del):
            # Abort method 1: directly pop from the queue
            # This only works for requests that have not started anything.
            # We still need to send something back to TokenizerManager to clean up the state.
            req = self.waiting_queue.pop(i)
            self.send_to_tokenizer.send_pyobj(AbortReq(req.rid))
            logger.debug(f"Abort queued request. {req.rid=}")

        # Delete the requests in the grammar queue
        for req in self.grammar_queue:
            # Abort method 2: call `set_finish_with_abort`
            # The request will still run one prefill forward pass.
            # In this case, we change the input_ids to be only one token to make this prefill cheap.
            if req.rid.startswith(recv_req.rid):
                logger.debug(f"Abort grammar queue request. {req.rid=}")
                req.grammar.cancel()
                req.set_finish_with_abort("Aborted by AbortReq.")

        # Delete requests in the running batch
        if self.cur_batch is self.running_batch or self.cur_batch is None:
            reqs = self.running_batch.reqs
        else:
            reqs = self.running_batch.reqs + self.cur_batch.reqs

        for req in reqs:
            if req.rid.startswith(recv_req.rid) and not req.finished():
                # Abort method 3: set `to_abort=True`
                # The request will still run one decode forward pass.
                # Then we reuse all existing code to clean up the KV cache allocation.
                logger.debug(f"Abort running request. {req.rid=}")
                req.to_abort = True

    def _pause_engine(self) -> Tuple[List[Req], int]:
        raise NotImplementedError()

    def update_weights_from_disk(self, recv_req: UpdateWeightFromDiskReqInput):
        """In-place update of the weights from disk."""
        success, message = self.tp_worker.update_weights_from_disk(recv_req)
        if success:
            flash_cache_success = self.flush_cache()
            assert flash_cache_success, "Cache flush failed after updating weights"
        else:
            logger.error(message)
        return UpdateWeightFromDiskReqOutput(success, message, 0)

    def init_weights_update_group(self, recv_req: InitWeightsUpdateGroupReqInput):
        """Initialize the online model parameter update group."""
        success, message = self.tp_worker.init_weights_update_group(recv_req)
        return InitWeightsUpdateGroupReqOutput(success, message)

    def update_weights_from_distributed(
        self,
        recv_req: UpdateWeightsFromDistributedReqInput,
    ) -> Tuple[bool, str]:
        """Update the online model parameter."""
        success, message = self.tp_worker.update_weights_from_distributed(recv_req)
        if success:
            flash_cache_success = self.flush_cache()
            assert flash_cache_success, "Cache flush failed after updating weights"
        else:
            logger.error(message)
        return UpdateWeightsFromDistributedReqOutput(success, message)

    def update_weights_from_tensor(self, recv_req: UpdateWeightsFromTensorReqInput):
        """Update the online model parameter from tensors."""
        success, message = self.tp_worker.update_weights_from_tensor(recv_req)
        # TODO extract common code b/t update_weights_from_distributed and update_weights_from_tensor later
        if success:
            if recv_req.flush_cache:
                flash_cache_success = self.flush_cache()
                assert flash_cache_success, "Cache flush failed after updating weights"
        else:
            logger.error(message)
        return UpdateWeightsFromTensorReqOutput(success, message)

    def get_weights_by_name(self, recv_req: GetWeightsByNameReqInput):
        parameter = self.tp_worker.get_weights_by_name(recv_req)
        return GetWeightsByNameReqOutput(parameter)

    def release_memory_occupation(self, recv_req: ReleaseMemoryOccupationReqInput):
        self.memory_saver_adapter.check_validity(
            caller_name="release_memory_occupation"
        )
        self.stashed_model_static_state = _export_static_state(
            self.tp_worker.worker.model_runner.model
        )
        self.memory_saver_adapter.pause()
        self.flush_cache()
        return ReleaseMemoryOccupationReqOutput()

    def resume_memory_occupation(self, recv_req: ResumeMemoryOccupationReqInput):
        self.memory_saver_adapter.check_validity(caller_name="resume_memory_occupation")
        self.memory_saver_adapter.resume()
        _import_static_state(
            self.tp_worker.worker.model_runner.model, self.stashed_model_static_state
        )
        del self.stashed_model_static_state
        return ResumeMemoryOccupationReqOutput()

    def slow_down(self, recv_req: SlowDownReqInput):
        t = recv_req.forward_sleep_time
        if t is not None and t <= 0:
            t = None
        self.forward_sleep_time = t
        return SlowDownReqOutput()

    def profile(self, recv_req: ProfileReq):
        if recv_req.type == ProfileReqType.START_PROFILE:
            if recv_req.profile_by_stage:
                return self.init_profile(
                    recv_req.output_dir,
                    recv_req.num_steps,
                    recv_req.activities,
                    recv_req.with_stack,
                    recv_req.record_shapes,
                    recv_req.profile_by_stage,
                    recv_req.profile_id,
                )
            else:
                self.init_profile(
                    recv_req.output_dir,
                    recv_req.num_steps,
                    recv_req.activities,
                    recv_req.with_stack,
                    recv_req.record_shapes,
                    recv_req.profile_by_stage,
                    recv_req.profile_id,
                )
                return self.start_profile(True)
        else:
            return self.stop_profile()

    def init_profile(
        self,
        output_dir: Optional[str],
        num_steps: Optional[int],
        activities: Optional[List[str]],
        with_stack: Optional[bool],
        record_shapes: Optional[bool],
        profile_by_stage: bool,
        profile_id: str,
    ) -> ProfileReqOutput:
        if self.profile_in_progress:
            return ProfileReqOutput(
                success=False,
                message="Profiling is already in progress. Call /stop_profile first.",
            )

        self.profile_by_stage = profile_by_stage

        if output_dir is None:
            output_dir = os.getenv("SGLANG_TORCH_PROFILER_DIR", "/tmp")
        if activities is None:
            activities = ["CPU", "GPU"]

        self.torch_profiler_output_dir = output_dir
        self.torch_profiler_with_stack = with_stack
        self.torch_profiler_record_shapes = record_shapes
        self.profiler_activities = activities
        self.profile_id = profile_id

        if num_steps:
            self.profile_steps = num_steps
            if self.profile_by_stage:
                self.profiler_target_prefill_ct = num_steps
                self.profiler_target_decode_ct = num_steps
                self.profiler_prefill_ct = 0
                self.profiler_decode_ct = 0
            else:
                self.profiler_target_forward_ct = self.forward_ct + num_steps
            # The caller will be notified when reaching profiler_target_forward_ct
        else:
            self.profiler_target_forward_ct = None

        return ProfileReqOutput(success=True, message="Succeeded")

    def start_profile(
        self, stage: Optional[ForwardMode] = None
    ) -> ProfileReqOutput | None:
        stage_str = f" for {stage.__str__()}" if stage else ""
        logger.info(
            f"Profiling starts{stage_str}. Traces will be saved to: {self.torch_profiler_output_dir} (with profile id: {self.profile_id})",
        )

        activities = self.profiler_activities
        with_stack = self.torch_profiler_with_stack
        record_shapes = self.torch_profiler_record_shapes

        activity_map = {
            "CPU": torch.profiler.ProfilerActivity.CPU,
            "GPU": torch.profiler.ProfilerActivity.CUDA,
        }
        torchprof_activities = [
            activity_map[a] for a in activities if a in activity_map
        ]

        if "RPD" in activities:
            from rpdTracerControl import rpdTracerControl

            rpdTracerControl.skipCreate()

            self.rpd_profile_path = os.path.join(
                self.torch_profiler_output_dir,
                "rpd-" + str(time.time()) + f"-TP-{self.tp_rank}" + ".trace.json.gz",
            )

            if self.tp_rank == 0:
                import sqlite3

                from rocpd.schema import RocpdSchema

                if os.path.exists("trace.rpd"):
                    os.unlink("trace.rpd")
                schema = RocpdSchema()
                connection = sqlite3.connect("trace.rpd")
                schema.writeSchema(connection)
                connection.commit()
                del connection
            torch.distributed.barrier(self.tp_cpu_group)

            self.rpd_profiler = rpdTracerControl()
            self.rpd_profiler.setPythonTrace(True)
            self.rpd_profiler.start()
            self.rpd_profiler.rangePush("", "rpd profile range", "")
            self.profile_in_progress = True
        elif torchprof_activities:
            self.torch_profiler = torch.profiler.profile(
                activities=torchprof_activities,
                with_stack=with_stack if with_stack is not None else True,
                record_shapes=record_shapes if record_shapes is not None else False,
            )
            self.torch_profiler.start()
            self.profile_in_progress = True

        if "MEM" in activities:
            torch.cuda.memory._record_memory_history(max_entries=100000)
            self.profile_in_progress = True

        if "CUDA_PROFILER" in activities:
            torch.cuda.cudart().cudaProfilerStart()

        return ProfileReqOutput(success=True, message="Succeeded")

    def stop_profile(
        self, stage: Optional[ForwardMode] = None
    ) -> ProfileReqOutput | None:
        if not self.profile_in_progress:
            return ProfileReqOutput(
                success=False,
                message="Profiling is not in progress. Call /start_profile first.",
            )

        if not Path(self.torch_profiler_output_dir).exists():
            Path(self.torch_profiler_output_dir).mkdir(parents=True, exist_ok=True)

        stage_suffix = f"-{stage.__str__()}" if stage else ""
        logger.info("Stop profiling" + stage_suffix + "...")
        if self.torch_profiler is not None:
            self.torch_profiler.stop()
            self.torch_profiler.export_chrome_trace(
                os.path.join(
                    self.torch_profiler_output_dir,
                    self.profile_id
                    + f"-TP-{self.tp_rank}"
                    + stage_suffix
                    + ".trace.json.gz",
                )
            )
            torch.distributed.barrier(self.tp_cpu_group)

        if self.rpd_profiler is not None:
            self.rpd_profiler.rangePop()
            self.rpd_profiler.stop()
            self.rpd_profiler.flush()

            torch.distributed.barrier(self.tp_cpu_group)
            if self.tp_rank == 0:
                from sglang.srt.utils import rpd_to_chrome_trace

                rpd_to_chrome_trace("trace.rpd", self.rpd_profile_path)
            self.rpd_profiler = None
            self.rpd_profiler_path = None

        if self.profiler_activities is not None and "MEM" in self.profiler_activities:
            memory_profile_path = os.path.join(
                self.torch_profiler_output_dir,
                str(time.time())
                + f"-TP-{self.tp_rank}-memory"
                + stage_suffix
                + ".pickle",
            )
            torch.cuda.memory._dump_snapshot(memory_profile_path)
            torch.cuda.memory._record_memory_history(enabled=None)

        if "CUDA_PROFILER" in self.profiler_activities:
            torch.cuda.cudart().cudaProfilerStop()

        logger.info(
            "Profiling done. Traces are saved to: %s",
            self.torch_profiler_output_dir,
        )
        self.torch_profiler = None
        self.profile_in_progress = False

        return ProfileReqOutput(success=True, message="Succeeded.")

    def _profile_batch_predicate(self, batch):
        if self.profile_by_stage:
            if batch.forward_mode.is_prefill():
                if self.profiler_prefill_ct == 0:
                    self.start_profile(batch.forward_mode)
                self.profiler_prefill_ct += 1
                if self.profiler_prefill_ct > self.profiler_target_prefill_ct:
                    if self.profile_in_progress:
                        self.stop_profile(stage=ForwardMode.EXTEND)
            elif batch.forward_mode.is_decode():
                if self.profiler_decode_ct == 0:
                    if self.profile_in_progress:
                        # force trace flush
                        self.stop_profile(ForwardMode.EXTEND)
                    self.start_profile(batch.forward_mode)
                self.profiler_decode_ct += 1
                if self.profiler_decode_ct > self.profiler_target_decode_ct:
                    if self.profile_in_progress:
                        self.stop_profile(stage=ForwardMode.DECODE)
            else:
                raise RuntimeError("unsupported profile stage")
        else:
            # Check profiler
            if (
                self.profiler_target_forward_ct
                and self.profiler_target_forward_ct <= self.forward_ct
            ):
                self.stop_profile()

    def expert_distribution_handle(self, recv_req: ExpertDistributionReq):
        if recv_req == ExpertDistributionReq.START_RECORD:
            get_global_expert_distribution_recorder().start_record()
        elif recv_req == ExpertDistributionReq.STOP_RECORD:
            get_global_expert_distribution_recorder().stop_record()
        elif recv_req == ExpertDistributionReq.DUMP_RECORD:
            get_global_expert_distribution_recorder().dump_record()
        else:
            raise ValueError("Unrecognized ExpertDistributionReq value")
        return ExpertDistributionReqOutput()

    def open_session(self, recv_req: OpenSessionReqInput):
        # handle error
        session_id = recv_req.session_id
        if session_id in self.sessions:
            logger.warning(f"session id {session_id} already exist, cannot open.")
            return OpenSessionReqOutput(session_id, False)
        elif session_id is None:
            logger.warning("session id is None, cannot open.")
            return OpenSessionReqOutput(session_id, False)
        else:
            self.sessions[session_id] = Session(
                recv_req.capacity_of_str_len, session_id
            )
            return OpenSessionReqOutput(session_id, True)

    def close_session(self, recv_req: CloseSessionReqInput):
        # handle error
        session_id = recv_req.session_id
        if session_id not in self.sessions:
            logger.warning(f"session id {session_id} does not exist, cannot delete.")
        else:
            del self.sessions[session_id]

    def get_print_prefix(self):
        prefix = ""
        if self.attn_dp_rank is not None:
            prefix += f" DP{self.attn_dp_rank}"
        if self.server_args.tp_size > 1:
            prefix += f" TP{self.tp_rank}"
        if self.pp_size > 1:
            prefix += f" PP{self.pp_rank}"
        return prefix

    def _publish_kv_events(self):
        if self.enable_kv_cache_events:
            events = self.tree_cache.take_events()
            if events:
                batch = KVEventBatch(ts=time.time(), events=events)
                self.kv_event_publisher.publish(batch)


def is_health_check_generate_req(recv_req):
    return getattr(recv_req, "rid", "").startswith("HEALTH_CHECK")


def _export_static_state(model):
    return dict(
        buffers=[
            (name, buffer.detach().clone()) for name, buffer in model.named_buffers()
        ]
    )


def _import_static_state(model, static_params):
    self_named_buffers = dict(model.named_buffers())
    for name, tensor in static_params["buffers"]:
        self_named_buffers[name][...] = tensor


def run_scheduler_process(
    server_args: ServerArgs,
    port_args: PortArgs,
    gpu_id: int,
    tp_rank: int,
    pp_rank: int,
    dp_rank: Optional[int],
    pipe_writer,
):
    # Generate the prefix
    prefix = ""
    if dp_rank is not None:
        prefix += f" DP{dp_rank}"
    if server_args.tp_size > 1:
        prefix += f" TP{tp_rank}"
    if server_args.pp_size > 1:
        prefix += f" PP{pp_rank}"

    # Config the process
    kill_itself_when_parent_died()
    setproctitle.setproctitle(f"sglang::scheduler{prefix.replace(' ', '_')}")
    faulthandler.enable()
    parent_process = psutil.Process().parent()

    # [For Router] if env var "SGLANG_DP_RANK" exist, set dp_rank to the value of the env var
    if dp_rank is None and "SGLANG_DP_RANK" in os.environ:
        dp_rank = int(os.environ["SGLANG_DP_RANK"])

    # Configure the logger
    configure_logger(server_args, prefix=prefix)
    suppress_other_loggers()

    # Set cpu affinity to this gpu process
    if get_bool_env_var("SGLANG_SET_CPU_AFFINITY"):
        set_gpu_proc_affinity(server_args.tp_size, server_args.nnodes, gpu_id)

    embedding_cache_size = 100
    if "SGLANG_VLM_CACHE_SIZE_MB" in os.environ:
        embedding_cache_size = int(os.environ["SGLANG_VLM_CACHE_SIZE_MB"])
    init_embedding_cache(embedding_cache_size * 1024 * 1024)
    # Create a scheduler and run the event loop
    try:
        scheduler = Scheduler(server_args, port_args, gpu_id, tp_rank, pp_rank, dp_rank)
        pipe_writer.send(
            {
                "status": "ready",
                "max_total_num_tokens": scheduler.max_total_num_tokens,
                "max_req_input_len": scheduler.max_req_input_len,
            }
        )
        disaggregation_mode: DisaggregationMode = scheduler.disaggregation_mode

        if disaggregation_mode == DisaggregationMode.NULL:
            if server_args.pp_size > 1:
                scheduler.event_loop_pp()
            elif scheduler.enable_overlap:
                scheduler.event_loop_overlap()
            else:
                scheduler.event_loop_normal()
        elif disaggregation_mode == DisaggregationMode.PREFILL:
            if scheduler.enable_overlap:
                scheduler.event_loop_overlap_disagg_prefill()
            else:
                scheduler.event_loop_normal_disagg_prefill()

        elif disaggregation_mode == DisaggregationMode.DECODE:
            if scheduler.enable_overlap:
                scheduler.event_loop_overlap_disagg_decode()
            else:
                scheduler.event_loop_normal_disagg_decode()

    except Exception:
        traceback = get_exception_traceback()
        logger.error(f"Scheduler hit an exception: {traceback}")
        parent_process.send_signal(signal.SIGQUIT)<|MERGE_RESOLUTION|>--- conflicted
+++ resolved
@@ -1161,16 +1161,11 @@
         if self.disaggregation_mode == DisaggregationMode.PREFILL:
             f += f"#unbootstrapped-req: {len(self.disagg_prefill_bootstrap_queue.queue)}, "
             f += f"#queue-req: {len(self.waiting_queue)}, "
-<<<<<<< HEAD
             f += f"#transferring-req: {len(self.disagg_prefill_inflight_queue)} "
             f += f"#input throughput (token/s): {self.last_input_throughput:.2f} "
 
             self.num_prefill_tokens = adder.log_input_tokens
 
-=======
-            f += f"#transferring-req: {len(self.disagg_prefill_inflight_queue)}, "
-            f += f"input throughput (token/s): {self.last_input_throughput:.2f} "
->>>>>>> 42d24037
         else:
             f += f"#running-req: {running_bs}, "
             f += f"#queue-req: {len(self.waiting_queue)}"
