--- conflicted
+++ resolved
@@ -644,14 +644,10 @@
         request: Optional[fastapi.Request] = None,
     ):
         """Wait for the response of one request."""
-<<<<<<< HEAD
-        state = self.rid_to_state[obj.rid]
 
         # read time out
         read_time_out = 4
         is_decode = self.server_args.disaggregation_mode == DisaggregationMode.DECODE.value
-=======
->>>>>>> 9d5fa68b
         while True:
             try:
                 # if self.server_args.enable_go_zmq_recv and is_decode:
