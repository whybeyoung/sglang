from __future__ import annotations

import logging
from typing import TYPE_CHECKING, List, Optional, Tuple, Union

from sglang.srt.layers.logits_processor import LogitsProcessorOutput
from sglang.srt.managers.io_struct import BatchEmbeddingOut, BatchTokenIDOut
from sglang.srt.managers.schedule_batch import BaseFinishReason, Req, ScheduleBatch

if TYPE_CHECKING:
    from sglang.srt.managers.scheduler import (
        EmbeddingBatchResult,
        GenerationBatchResult,
<<<<<<< HEAD
        ScheduleBatch, Scheduler,
)
=======
        ScheduleBatch,
        Scheduler,
    )
>>>>>>> 3086bade

logger = logging.getLogger(__name__)


class SchedulerOutputProcessorMixin:
    """
    This class implements the output processing logic for Scheduler.
    We put them into a separate file to make the `scheduler.py` shorter.
    """

    def process_batch_result_prefill(
        self: Scheduler,
        batch: ScheduleBatch,
        result: Union[GenerationBatchResult, EmbeddingBatchResult],
    ):
        skip_stream_req = None

        if self.is_generation:
            (
                logits_output,
                next_token_ids,
                extend_input_len_per_req,
                extend_logprob_start_len_per_req,
                bid,
            ) = (
                result.logits_output,
                result.next_token_ids,
                result.extend_input_len_per_req,
                result.extend_logprob_start_len_per_req,
                result.bid,
            )

            if self.enable_overlap:
                logits_output, next_token_ids = self.tp_worker.resolve_batch_result(bid)
            else:
                # Move next_token_ids and logprobs to cpu
                next_token_ids = next_token_ids.tolist()
                if batch.return_logprob:
                    if logits_output.next_token_logprobs is not None:
                        logits_output.next_token_logprobs = (
                            logits_output.next_token_logprobs.tolist()
                        )
                    if logits_output.input_token_logprobs is not None:
                        logits_output.input_token_logprobs = tuple(
                            logits_output.input_token_logprobs.tolist()
                        )

            hidden_state_offset = 0

            # Check finish conditions
            logprob_pt = 0
            for i, (req, next_token_id) in enumerate(zip(batch.reqs, next_token_ids)):
                if req.is_retracted:
                    continue

                if self.is_mixed_chunk and self.enable_overlap and req.finished():
                    # Free the one delayed token for the mixed decode batch
                    j = len(batch.out_cache_loc) - len(batch.reqs) + i
                    self.token_to_kv_pool_allocator.free(batch.out_cache_loc[j : j + 1])
                    continue

                if req.is_chunked <= 0:
                    # req output_ids are set here
                    req.output_ids.append(next_token_id)
                    req.check_finished()

                    if req.finished():
                        self.tree_cache.cache_finished_req(req)
                    elif not batch.decoding_reqs or req not in batch.decoding_reqs:
                        # This updates radix so others can match
                        self.tree_cache.cache_unfinished_req(req)

                    if req.return_logprob:
                        assert extend_logprob_start_len_per_req is not None
                        assert extend_input_len_per_req is not None
                        extend_logprob_start_len = extend_logprob_start_len_per_req[i]
                        extend_input_len = extend_input_len_per_req[i]
                        num_input_logprobs = extend_input_len - extend_logprob_start_len
                        self.add_logprob_return_values(
                            i,
                            req,
                            logprob_pt,
                            next_token_ids,
                            num_input_logprobs,
                            logits_output,
                        )
                        logprob_pt += num_input_logprobs

                    if (
                        req.return_hidden_states
                        and logits_output.hidden_states is not None
                    ):
                        req.hidden_states.append(
                            logits_output.hidden_states[
                                hidden_state_offset : (
                                    hidden_state_offset := hidden_state_offset
                                    + len(req.origin_input_ids)
                                )
                            ]
                            .cpu()
                            .clone()
                            .tolist()
                        )

                    if req.grammar is not None:
                        req.grammar.accept_token(next_token_id)
                        req.grammar.finished = req.finished()
                else:
                    # being chunked reqs' prefill is not finished
                    req.is_chunked -= 1
                    # There is only at most one request being currently chunked.
                    # Because this request does not finish prefill,
                    # we don't want to stream the request currently being chunked.
                    skip_stream_req = req

                    # Incrementally update input logprobs.
                    if req.return_logprob:
                        extend_logprob_start_len = extend_logprob_start_len_per_req[i]
                        extend_input_len = extend_input_len_per_req[i]
                        if extend_logprob_start_len < extend_input_len:
                            # Update input logprobs.
                            num_input_logprobs = (
                                extend_input_len - extend_logprob_start_len
                            )
                            self.add_input_logprob_return_values(
                                i,
                                req,
                                logits_output,
                                logprob_pt,
                                num_input_logprobs,
                                last_prefill_chunk=False,
                            )
                            logprob_pt += num_input_logprobs

            if batch.next_batch_sampling_info:
                batch.next_batch_sampling_info.update_regex_vocab_mask()
                self.current_stream.synchronize()
                batch.next_batch_sampling_info.sampling_info_done.set()

        else:  # embedding or reward model
            embeddings, bid = result.embeddings, result.bid
            embeddings = embeddings.tolist()

            # Check finish conditions
            for i, req in enumerate(batch.reqs):
                if req.is_retracted:
                    continue

                req.embedding = embeddings[i]
                if req.is_chunked <= 0:
                    # Dummy output token for embedding models
                    req.output_ids.append(0)
                    req.check_finished()

                    if req.finished():
                        self.tree_cache.cache_finished_req(req)
                    else:
                        self.tree_cache.cache_unfinished_req(req)
                else:
                    # being chunked reqs' prefill is not finished
                    req.is_chunked -= 1

        self.stream_output(batch.reqs, batch.return_logprob, skip_stream_req)

    def process_batch_result_decode(
        self: Scheduler,
        batch: ScheduleBatch,
        result: GenerationBatchResult,
    ):
        logits_output, next_token_ids, bid = (
            result.logits_output,
            result.next_token_ids,
            result.bid,
        )
        self.num_generated_tokens += len(batch.reqs)

        if self.enable_overlap:
            logits_output, next_token_ids = self.tp_worker.resolve_batch_result(bid)
            next_token_logprobs = logits_output.next_token_logprobs
        elif batch.spec_algorithm.is_none():
            # spec decoding handles output logprobs inside verify process.
            next_token_ids = next_token_ids.tolist()
            if batch.return_logprob:
                next_token_logprobs = logits_output.next_token_logprobs.tolist()

        self.token_to_kv_pool_allocator.free_group_begin()

        # Check finish condition
        # NOTE: the length of reqs and next_token_ids don't match if it is spec decoding.
        # We should ignore using next_token_ids for spec decoding cases.
        for i, (req, next_token_id) in enumerate(zip(batch.reqs, next_token_ids)):
            if req.is_retracted:
                continue

            if self.enable_overlap and req.finished():
                # Free the one extra delayed token
                if self.page_size == 1:
                    self.token_to_kv_pool_allocator.free(batch.out_cache_loc[i : i + 1])
                else:
                    # Only free when the extra token is in a new page
                    if (
                        len(req.origin_input_ids) + len(req.output_ids) - 1
                    ) % self.page_size == 0:
                        self.token_to_kv_pool_allocator.free(
                            batch.out_cache_loc[i : i + 1]
                        )
                continue

            if batch.spec_algorithm.is_none():
                # speculative worker will solve the output_ids in speculative decoding
                req.output_ids.append(next_token_id)

            req.check_finished()
            if req.finished():
                self.tree_cache.cache_finished_req(req)

            if req.return_logprob and batch.spec_algorithm.is_none():
                # speculative worker handles logprob in speculative decoding
                req.output_token_logprobs_val.append(next_token_logprobs[i])
                req.output_token_logprobs_idx.append(next_token_id)
                if req.top_logprobs_num > 0:
                    req.output_top_logprobs_val.append(
                        logits_output.next_token_top_logprobs_val[i]
                    )
                    req.output_top_logprobs_idx.append(
                        logits_output.next_token_top_logprobs_idx[i]
                    )
                if req.token_ids_logprob is not None:
                    req.output_token_ids_logprobs_val.append(
                        logits_output.next_token_token_ids_logprobs_val[i]
                    )
                    req.output_token_ids_logprobs_idx.append(
                        logits_output.next_token_token_ids_logprobs_idx[i]
                    )

            if req.return_hidden_states and logits_output.hidden_states is not None:
                req.hidden_states.append(
                    logits_output.hidden_states[i].cpu().clone().tolist()
                )

            if req.grammar is not None and batch.spec_algorithm.is_none():
                req.grammar.accept_token(next_token_id)
                req.grammar.finished = req.finished()

        if batch.next_batch_sampling_info:
            batch.next_batch_sampling_info.update_regex_vocab_mask()
            self.current_stream.synchronize()
            batch.next_batch_sampling_info.sampling_info_done.set()

        self.stream_output(batch.reqs, batch.return_logprob)

        self.token_to_kv_pool_allocator.free_group_end()

        self.forward_ct_decode = (self.forward_ct_decode + 1) % (1 << 30)
        if (
            self.attn_tp_rank == 0
            and self.forward_ct_decode % self.server_args.decode_log_interval == 0
        ):
            self.log_decode_stats(running_batch=batch)

    def add_input_logprob_return_values(
        self,
        i: int,
        req: Req,
        output: LogitsProcessorOutput,
        logprob_pt: int,
        num_input_logprobs: int,
        last_prefill_chunk: bool,  # If True, it means prefill is finished.
    ):
        """Incrementally add input logprobs to `req`.

        Args:
            i: The request index in a batch.
            req: The request. Input logprobs inside req are modified as a
                consequence of the API
            fill_ids: The prefill ids processed.
            output: Logit processor output that's used to compute input logprobs
            last_prefill_chunk: True if it is the last prefill (when chunked).
                Some of input logprob operation should only happen at the last
                prefill (e.g., computing input token logprobs).
        """
        assert output.input_token_logprobs is not None
        if req.input_token_logprobs is None:
            req.input_token_logprobs = []
        if req.temp_input_top_logprobs_val is None:
            req.temp_input_top_logprobs_val = []
        if req.temp_input_top_logprobs_idx is None:
            req.temp_input_top_logprobs_idx = []
        if req.temp_input_token_ids_logprobs_val is None:
            req.temp_input_token_ids_logprobs_val = []
        if req.temp_input_token_ids_logprobs_idx is None:
            req.temp_input_token_ids_logprobs_idx = []

        if req.input_token_logprobs_val is not None:
            # The input logprob has been already computed. It only happens
            # upon retract.
            if req.top_logprobs_num > 0:
                assert req.input_token_logprobs_val is not None
            return

        # Important for the performance.
        assert isinstance(output.input_token_logprobs, tuple)
        input_token_logprobs: Tuple[int] = output.input_token_logprobs
        input_token_logprobs = input_token_logprobs[
            logprob_pt : logprob_pt + num_input_logprobs
        ]
        req.input_token_logprobs.extend(input_token_logprobs)

        if req.top_logprobs_num > 0:
            req.temp_input_top_logprobs_val.append(output.input_top_logprobs_val[i])
            req.temp_input_top_logprobs_idx.append(output.input_top_logprobs_idx[i])

        if req.token_ids_logprob is not None:
            req.temp_input_token_ids_logprobs_val.append(
                output.input_token_ids_logprobs_val[i]
            )
            req.temp_input_token_ids_logprobs_idx.append(
                output.input_token_ids_logprobs_idx[i]
            )

        if last_prefill_chunk:
            input_token_logprobs = req.input_token_logprobs
            req.input_token_logprobs = None
            assert req.input_token_logprobs_val is None
            assert req.input_token_logprobs_idx is None
            assert req.input_top_logprobs_val is None
            assert req.input_top_logprobs_idx is None

            # Compute input_token_logprobs_val
            # Always pad the first one with None.
            req.input_token_logprobs_val = [None]
            req.input_token_logprobs_val.extend(input_token_logprobs)
            # The last input logprob is for sampling, so just pop it out.
            req.input_token_logprobs_val.pop()

            # Compute input_token_logprobs_idx
            input_token_logprobs_idx = req.origin_input_ids[req.logprob_start_len :]
            # Clip the padded hash values from image tokens.
            # Otherwise, it will lead to detokenization errors.
            input_token_logprobs_idx = [
                x if x < self.model_config.vocab_size - 1 else 0
                for x in input_token_logprobs_idx
            ]
            req.input_token_logprobs_idx = input_token_logprobs_idx

            if req.top_logprobs_num > 0:
                req.input_top_logprobs_val = [None]
                req.input_top_logprobs_idx = [None]
                assert len(req.temp_input_token_ids_logprobs_val) == len(
                    req.temp_input_token_ids_logprobs_idx
                )
                for val, idx in zip(
                    req.temp_input_top_logprobs_val,
                    req.temp_input_top_logprobs_idx,
                    strict=True,
                ):
                    req.input_top_logprobs_val.extend(val)
                    req.input_top_logprobs_idx.extend(idx)

                # Last token is a sample token.
                req.input_top_logprobs_val.pop()
                req.input_top_logprobs_idx.pop()
                req.temp_input_top_logprobs_idx = None
                req.temp_input_top_logprobs_val = None

            if req.token_ids_logprob is not None:
                req.input_token_ids_logprobs_val = [None]
                req.input_token_ids_logprobs_idx = [None]

                for val, idx in zip(
                    req.temp_input_token_ids_logprobs_val,
                    req.temp_input_token_ids_logprobs_idx,
                    strict=True,
                ):
                    req.input_token_ids_logprobs_val.extend(val)
                    req.input_token_ids_logprobs_idx.extend(idx)

                # Last token is a sample token.
                req.input_token_ids_logprobs_val.pop()
                req.input_token_ids_logprobs_idx.pop()
                req.temp_input_token_ids_logprobs_idx = None
                req.temp_input_token_ids_logprobs_val = None

            if req.return_logprob:
                relevant_tokens_len = len(req.origin_input_ids) - req.logprob_start_len
                assert len(req.input_token_logprobs_val) == relevant_tokens_len
                assert len(req.input_token_logprobs_idx) == relevant_tokens_len
                if req.top_logprobs_num > 0:
                    assert len(req.input_top_logprobs_val) == relevant_tokens_len
                    assert len(req.input_top_logprobs_idx) == relevant_tokens_len
                if req.token_ids_logprob is not None:
                    assert len(req.input_token_ids_logprobs_val) == relevant_tokens_len
                    assert len(req.input_token_ids_logprobs_idx) == relevant_tokens_len

    def add_logprob_return_values(
        self,
        i: int,
        req: Req,
        pt: int,
        next_token_ids: List[int],
        num_input_logprobs: int,
        output: LogitsProcessorOutput,
    ):
        """Attach logprobs to the return values."""
        req.output_token_logprobs_val.append(output.next_token_logprobs[i])
        req.output_token_logprobs_idx.append(next_token_ids[i])

        self.add_input_logprob_return_values(
            i, req, output, pt, num_input_logprobs, last_prefill_chunk=True
        )

        if req.top_logprobs_num > 0:
            req.output_top_logprobs_val.append(output.next_token_top_logprobs_val[i])
            req.output_top_logprobs_idx.append(output.next_token_top_logprobs_idx[i])

        if req.token_ids_logprob is not None:
            req.output_token_ids_logprobs_val.append(
                output.next_token_token_ids_logprobs_val[i]
            )
            req.output_token_ids_logprobs_idx.append(
                output.next_token_token_ids_logprobs_idx[i]
            )

        return num_input_logprobs

    def stream_output(
        self: Scheduler,
        reqs: List[Req],
        return_logprob: bool,
        skip_req: Optional[Req] = None,
    ):
        """Stream the output to detokenizer."""
        if self.is_generation:
            self.stream_output_generation(reqs, return_logprob, skip_req)
        else:  # embedding or reward model
            self.stream_output_embedding(reqs)

    def stream_output_generation(
        self: Scheduler,
        reqs: List[Req],
        return_logprob: bool,
        skip_req: Optional[Req] = None,
    ):
        rids = []
        finished_reasons: List[BaseFinishReason] = []

        decoded_texts = []
        decode_ids_list = []
        read_offsets = []
        output_ids = []

        skip_special_tokens = []
        spaces_between_special_tokens = []
        no_stop_trim = []
        prompt_tokens = []
        completion_tokens = []
        cached_tokens = []
        spec_verify_ct = []
        output_hidden_states = None

        if return_logprob:
            input_token_logprobs_val = []
            input_token_logprobs_idx = []
            output_token_logprobs_val = []
            output_token_logprobs_idx = []
            input_top_logprobs_val = []
            input_top_logprobs_idx = []
            output_top_logprobs_val = []
            output_top_logprobs_idx = []
            input_token_ids_logprobs_val = []
            input_token_ids_logprobs_idx = []
            output_token_ids_logprobs_val = []
            output_token_ids_logprobs_idx = []
        else:
            input_token_logprobs_val = input_token_logprobs_idx = (
                output_token_logprobs_val
            ) = output_token_logprobs_idx = input_top_logprobs_val = (
                input_top_logprobs_idx
            ) = output_top_logprobs_val = output_top_logprobs_idx = (
                input_token_ids_logprobs_val
            ) = input_token_ids_logprobs_idx = output_token_ids_logprobs_val = (
                output_token_ids_logprobs_idx
            ) = None

        for req in reqs:
            if req is skip_req:
                continue

            # Multimodal partial stream chunks break the detokenizer, so drop aborted requests here.
            if self.model_config.is_multimodal_gen and req.to_abort:
                continue

            if (
                req.finished()
                # If stream, follow the given stream_interval
                or (req.stream and len(req.output_ids) % self.stream_interval == 0)
                # If not stream, we still want to output some tokens to get the benefit of incremental decoding.
                # TODO(lianmin): this is wrong for speculative decoding because len(req.output_ids) does not
                # always increase one-by-one.
                or (
                    not req.stream
                    and len(req.output_ids) % 50 == 0
                    and not self.model_config.is_multimodal_gen
                )
            ):
                rids.append(req.rid)
                finished_reasons.append(
                    req.finished_reason.to_json() if req.finished_reason else None
                )
                decoded_texts.append(req.decoded_text)
                decode_ids, read_offset = req.init_incremental_detokenize()
                decode_ids_list.append(decode_ids)
                read_offsets.append(read_offset)
                if self.skip_tokenizer_init:
                    output_ids.append(req.output_ids)
                skip_special_tokens.append(req.sampling_params.skip_special_tokens)
                spaces_between_special_tokens.append(
                    req.sampling_params.spaces_between_special_tokens
                )
                no_stop_trim.append(req.sampling_params.no_stop_trim)
                prompt_tokens.append(len(req.origin_input_ids))
                completion_tokens.append(len(req.output_ids))
                cached_tokens.append(req.cached_tokens)

                if not self.spec_algorithm.is_none():
                    spec_verify_ct.append(req.spec_verify_ct)

                if return_logprob:
                    input_token_logprobs_val.append(req.input_token_logprobs_val)
                    input_token_logprobs_idx.append(req.input_token_logprobs_idx)
                    output_token_logprobs_val.append(req.output_token_logprobs_val)
                    output_token_logprobs_idx.append(req.output_token_logprobs_idx)
                    input_top_logprobs_val.append(req.input_top_logprobs_val)
                    input_top_logprobs_idx.append(req.input_top_logprobs_idx)
                    output_top_logprobs_val.append(req.output_top_logprobs_val)
                    output_top_logprobs_idx.append(req.output_top_logprobs_idx)
                    input_token_ids_logprobs_val.append(
                        req.input_token_ids_logprobs_val
                    )
                    input_token_ids_logprobs_idx.append(
                        req.input_token_ids_logprobs_idx
                    )
                    output_token_ids_logprobs_val.append(
                        req.output_token_ids_logprobs_val
                    )
                    output_token_ids_logprobs_idx.append(
                        req.output_token_ids_logprobs_idx
                    )

                if req.return_hidden_states:
                    if output_hidden_states is None:
                        output_hidden_states = []
                    output_hidden_states.append(req.hidden_states)

        # Send to detokenizer
        if rids:
            if self.model_config.is_multimodal_gen:
                return
            self.send_to_detokenizer.send_pyobj(
                BatchTokenIDOut(
                    rids,
                    finished_reasons,
                    decoded_texts,
                    decode_ids_list,
                    read_offsets,
                    output_ids,
                    skip_special_tokens,
                    spaces_between_special_tokens,
                    no_stop_trim,
                    prompt_tokens,
                    completion_tokens,
                    cached_tokens,
                    spec_verify_ct,
                    input_token_logprobs_val,
                    input_token_logprobs_idx,
                    output_token_logprobs_val,
                    output_token_logprobs_idx,
                    input_top_logprobs_val,
                    input_top_logprobs_idx,
                    output_top_logprobs_val,
                    output_top_logprobs_idx,
                    input_token_ids_logprobs_val,
                    input_token_ids_logprobs_idx,
                    output_token_ids_logprobs_val,
                    output_token_ids_logprobs_idx,
                    output_hidden_states,
                )
            )

    def stream_output_embedding(self: Scheduler, reqs: List[Req]):
        rids = []
        finished_reasons: List[BaseFinishReason] = []

        embeddings = []
        prompt_tokens = []
        cached_tokens = []
        for req in reqs:
            if req.finished():
                rids.append(req.rid)
                finished_reasons.append(req.finished_reason.to_json())
                embeddings.append(req.embedding)
                prompt_tokens.append(len(req.origin_input_ids))
                cached_tokens.append(req.cached_tokens)
        self.send_to_detokenizer.send_pyobj(
            BatchEmbeddingOut(
                rids, finished_reasons, embeddings, prompt_tokens, cached_tokens
            )
        )<|MERGE_RESOLUTION|>--- conflicted
+++ resolved
@@ -11,14 +11,9 @@
     from sglang.srt.managers.scheduler import (
         EmbeddingBatchResult,
         GenerationBatchResult,
-<<<<<<< HEAD
-        ScheduleBatch, Scheduler,
-)
-=======
         ScheduleBatch,
         Scheduler,
     )
->>>>>>> 3086bade
 
 logger = logging.getLogger(__name__)
 
