--- conflicted
+++ resolved
@@ -305,13 +305,10 @@
             capture_hidden_mode=batch.capture_hidden_mode,
             input_embeds=batch.input_embeds,
             extend_input_logprob_token_ids_gpu=extend_input_logprob_token_ids_gpu,
-<<<<<<< HEAD
+            rids=batch.rids,
             num_token_non_padded=torch.tensor(
                 len(batch.input_ids), dtype=torch.int32
             ).to(device, non_blocking=True),
-=======
-            rids=batch.rids,
->>>>>>> c272ab04
         )
 
         # For DP attention
