# Copyright 2023-2024 SGLang Team
# Licensed under the Apache License, Version 2.0 (the "License");
# you may not use this file except in compliance with the License.
# You may obtain a copy of the License at
#
#     http://www.apache.org/licenses/LICENSE-2.0
#
# Unless required by applicable law or agreed to in writing, software
# distributed under the License is distributed on an "AS IS" BASIS,
# WITHOUT WARRANTIES OR CONDITIONS OF ANY KIND, either express or implied.
# See the License for the specific language governing permissions and
# limitations under the License.
# ==============================================================================
"""ModelRunner runs the forward passes of the models."""

import datetime
import gc
import json
import logging
import os
import time
from dataclasses import dataclass
from typing import Any, Iterable, List, Optional, Tuple, Union

import torch
import torch.distributed as dist

from sglang.srt import fine_grained_benchmark
from sglang.srt.configs.device_config import DeviceConfig
from sglang.srt.configs.load_config import LoadConfig
from sglang.srt.configs.model_config import AttentionArch, ModelConfig
from sglang.srt.distributed import (
    get_tp_group,
    init_distributed_environment,
    initialize_model_parallel,
    set_custom_all_reduce,
)
from sglang.srt.distributed.parallel_state import (
    get_tensor_model_parallel_rank,
    get_world_group,
    monkey_patch_vllm_parallel_state,
)
from sglang.srt.layers.attention.tbo_backend import TboAttnBackend
from sglang.srt.layers.dp_attention import (
    get_attention_tp_group,
    get_attention_tp_size,
    initialize_dp_attention,
)
from sglang.srt.layers.logits_processor import LogitsProcessorOutput
from sglang.srt.layers.quantization import monkey_patch_isinstance_for_vllm_base_layer
from sglang.srt.layers.quantization.deep_gemm import (
    _ENABLE_JIT_DEEPGEMM,
    update_deep_gemm_config,
)
from sglang.srt.layers.sampler import Sampler
from sglang.srt.layers.torchao_utils import apply_torchao_config_to_model
from sglang.srt.lora.lora_manager import LoRAManager
from sglang.srt.managers.expert_distribution import (
    ExpertDistributionRecorder,
    get_global_expert_distribution_recorder,
    set_global_expert_distribution_recorder,
)
from sglang.srt.managers.expert_location import ExpertLocationMetadata
from sglang.srt.managers.io_struct import UpdateExpertLocationReqInput
from sglang.srt.managers.schedule_batch import (
    get_global_expert_location_metadata,
    global_server_args_dict,
    set_global_expert_location_metadata,
)
from sglang.srt.mem_cache.memory_pool import (
    DoubleSparseTokenToKVPool,
    MHATokenToKVPool,
    MLATokenToKVPool,
    ReqToTokenPool,
    TokenToKVPoolAllocator,
)
from sglang.srt.mem_cache.paged_allocator import PagedTokenToKVPoolAllocator
from sglang.srt.model_executor.cuda_graph_runner import CudaGraphRunner
from sglang.srt.model_executor.expert_location_updater import ExpertLocationUpdater
from sglang.srt.model_executor.forward_batch_info import ForwardBatch
from sglang.srt.model_loader import get_model
from sglang.srt.model_loader.loader import (
    DefaultModelLoader,
    device_loading_context,
    get_model_loader,
)
from sglang.srt.model_loader.utils import set_default_torch_dtype
from sglang.srt.model_loader.weight_utils import default_weight_loader
from sglang.srt.patch_torch import monkey_patch_torch_reductions
from sglang.srt.sampling.sampling_batch_info import SamplingBatchInfo
from sglang.srt.server_args import ServerArgs
from sglang.srt.speculative.spec_info import SpeculativeAlgorithm
from sglang.srt.torch_memory_saver_adapter import TorchMemorySaverAdapter
from sglang.srt.utils import (
    MultiprocessingSerializer,
    broadcast_pyobj,
    enable_show_time_cost,
    get_available_gpu_memory,
    get_bool_env_var,
    init_custom_process_group,
    is_cuda,
    is_fa3_default_architecture,
    is_flashinfer_available,
    is_hip,
    is_hopper_with_cuda_12_3,
    is_no_spec_infer_or_topk_one,
    monkey_patch_p2p_access_check,
    monkey_patch_vllm_gguf_config,
    set_cpu_offload_max_bytes,
    set_cuda_arch,
)

logger = logging.getLogger(__name__)

SGLANG_CI_SMALL_KV_SIZE = os.getenv("SGLANG_CI_SMALL_KV_SIZE", None)
UNBALANCED_MODEL_LOADING_TIMEOUT_S = 300


class ModelRunner:
    """ModelRunner runs the forward passes of the models."""

    def __init__(
        self,
        model_config: ModelConfig,
        expert_location_metadata: Optional[ExpertLocationMetadata],
        mem_fraction_static: float,
        gpu_id: int,
        tp_rank: int,
        tp_size: int,
        nccl_port: int,
        server_args: ServerArgs,
        is_draft_worker: bool = False,
        req_to_token_pool: Optional[ReqToTokenPool] = None,
        token_to_kv_pool_allocator: Optional[TokenToKVPoolAllocator] = None,
    ):
        # Parse args
        self.model_config = model_config
        self.mem_fraction_static = mem_fraction_static
        self.device = server_args.device
        self.gpu_id = gpu_id
        self.tp_rank = tp_rank
        self.tp_size = tp_size
        self.dist_port = nccl_port
        self.server_args = server_args
        self.is_draft_worker = is_draft_worker
        self.is_generation = model_config.is_generation
        self.is_multimodal = model_config.is_multimodal
        self.should_log = tp_rank == 0
        self.spec_algorithm = SpeculativeAlgorithm.from_string(
            server_args.speculative_algorithm
        )
        self.page_size = server_args.page_size
        self.req_to_token_pool = req_to_token_pool
        self.token_to_kv_pool_allocator = token_to_kv_pool_allocator
        self.use_mla_backend = self.model_config.attention_arch == AttentionArch.MLA
        self.attention_chunk_size = model_config.attention_chunk_size

        self.forward_pass_id = 0

        # Model-specific adjustment
        self.model_specific_adjustment()

        if server_args.show_time_cost:
            enable_show_time_cost()

        # Global vars
        global_server_args_dict.update(
            {
                "attention_backend": server_args.attention_backend,
                "sampling_backend": server_args.sampling_backend,
                "triton_attention_reduce_in_fp32": server_args.triton_attention_reduce_in_fp32,
                "torchao_config": server_args.torchao_config,
                "enable_nan_detection": server_args.enable_nan_detection,
                "enable_dp_attention": server_args.enable_dp_attention,
                "enable_two_batch_overlap": server_args.enable_two_batch_overlap,
                "enable_ep_moe": server_args.enable_ep_moe,
                "enable_deepep_moe": server_args.enable_deepep_moe,
                "deepep_mode": server_args.deepep_mode,
                "device": server_args.device,
                "speculative_accept_threshold_single": server_args.speculative_accept_threshold_single,
                "speculative_accept_threshold_acc": server_args.speculative_accept_threshold_acc,
                "disable_radix_cache": server_args.disable_radix_cache,
                "flashinfer_mla_disable_ragged": server_args.flashinfer_mla_disable_ragged,
                "moe_dense_tp_size": server_args.moe_dense_tp_size,
                "ep_dispatch_algorithm": server_args.ep_dispatch_algorithm,
                "debug_tensor_dump_output_folder": server_args.debug_tensor_dump_output_folder,
                "debug_tensor_dump_inject": server_args.debug_tensor_dump_inject,
                "n_share_experts_fusion": server_args.n_share_experts_fusion,
                "ep_num_redundant_experts": server_args.ep_num_redundant_experts,
                "disable_chunked_prefix_cache": server_args.disable_chunked_prefix_cache,
                "use_mla_backend": self.use_mla_backend,
            }
        )

        # CPU offload
        set_cpu_offload_max_bytes(int(server_args.cpu_offload_gb * 1024**3))

        # Get memory before model loading
        min_per_gpu_memory = self.init_torch_distributed()

        # Update deep gemm configure
        if _ENABLE_JIT_DEEPGEMM:
            update_deep_gemm_config(gpu_id, server_args)

        [expert_location_metadata] = broadcast_pyobj(
            data=[expert_location_metadata],
            rank=torch.distributed.get_rank(),
            dist_group=get_world_group().cpu_group,
        )
        expert_location_metadata.to(server_args.device)
        set_global_expert_location_metadata(expert_location_metadata)
        if self.tp_rank == 0 and get_bool_env_var(
            "SGLANG_LOG_EXPERT_LOCATION_METADATA"
        ):
            logger.info(
                f"Initial expert_location_metadata: {get_global_expert_location_metadata().debug_str()}"
            )

        # If it is a draft model tp_group can be different.
        self.initialize(min_per_gpu_memory)

        self._expert_location_updater = (
            ExpertLocationUpdater(self)
            if server_args.expert_location_updater_mode is not None
            else None
        )

    def initialize(self, min_per_gpu_memory: float):
        server_args = self.server_args
        self.memory_saver_adapter = TorchMemorySaverAdapter.create(
            enable=self.server_args.enable_memory_saver
        )

        set_global_expert_distribution_recorder(
            ExpertDistributionRecorder.init_new(
                server_args,
                get_global_expert_location_metadata(),
                rank=self.tp_rank,
            )
        )

        # Load the model
        self.sampler = Sampler()
        self.load_model()

        # Apply torchao quantization
        torchao_applied = getattr(self.model, "torchao_applied", False)
        # In layered loading, torchao may have been applied
        if not torchao_applied:
            apply_torchao_config_to_model(
                self.model, global_server_args_dict["torchao_config"]
            )

        # Apply torch TP if the model supports it
        supports_torch_tp = getattr(self.model, "supports_torch_tp", False)
        if self.tp_size > 1 and supports_torch_tp:
            self.apply_torch_tp()

        # Init lora
        if server_args.lora_paths is not None:
            self.init_lora_manager()

        # Init memory pool and attention backends
        self.init_memory_pool(
            min_per_gpu_memory,
            server_args.max_running_requests,
            server_args.max_total_tokens,
        )
        if self.device == "cuda":
            self.init_cublas()
            self.init_attention_backend()
            self.init_cuda_graphs()
        else:
            self.cuda_graph_runner = None
            self.init_attention_backend()

        # auxiliary hidden capture mode. TODO: expose this to server args?
        if self.spec_algorithm.is_eagle3() and not self.is_draft_worker:
            self.model.set_eagle3_layers_to_capture()

    def model_specific_adjustment(self):
        server_args = self.server_args

        if server_args.attention_backend is None:
            """
            We auto select the fastest attention backend according to the current offering
            1. Models with MHA Architecture (e.g: Llama, QWen)
                1.1 We will turn on FA3 on hopper unless user use spec decode with topk > 1 or page_size > 1.
                1.2 In other cases, we will use flashinfer if available, otherwise use triton.
            2. Models with MLA Architecture and using FA3
                2.1 We will use FA3 backend on hopper.
                2.2 Otherwise, we will use triton backend.
            """

            if not self.use_mla_backend:
                if (
                    is_hopper_with_cuda_12_3()
                    and is_no_spec_infer_or_topk_one(server_args)
                    and is_fa3_default_architecture(self.model_config.hf_config)
                ):
                    server_args.attention_backend = "fa3"
                else:
                    server_args.attention_backend = (
                        "flashinfer" if is_flashinfer_available() else "triton"
                    )
            else:
                if is_hopper_with_cuda_12_3():
                    server_args.attention_backend = "fa3"
                else:
                    server_args.attention_backend = "triton"
            logger.info(
                f"Attention backend not set. Use {server_args.attention_backend} backend by default."
            )
        elif self.use_mla_backend:
            # TODO: add MLA optimization on CPU
            if server_args.device != "cpu":
                if server_args.attention_backend in [
                    "flashinfer",
                    "fa3",
                    "triton",
                    "flashmla",
                ]:
                    logger.info(
                        f"MLA optimization is turned on. Use {server_args.attention_backend} backend."
                    )
                else:
                    raise ValueError(
                        f"Invalid attention backend for MLA: {server_args.attention_backend}"
                    )
            else:
                raise ValueError(f"MLA optimization not supported on CPU.")

        if (
            server_args.attention_backend == "fa3"
            and server_args.kv_cache_dtype == "fp8_e5m2"
        ):
            logger.warning(
                "FlashAttention3 only supports fp8_e4m3 if using FP8; "
                "Setting attention backend to triton."
            )
            server_args.attention_backend = "triton"

        if server_args.enable_double_sparsity:
            logger.info(
                "Double sparsity optimization is turned on. Use triton backend without CUDA graph."
            )
            server_args.attention_backend = "triton"
            server_args.disable_cuda_graph = True
            if server_args.ds_heavy_channel_type is None:
                raise ValueError(
                    "Please specify the heavy channel type for double sparsity optimization."
                )
            self.init_double_sparsity_channel_config(server_args.ds_heavy_channel_type)

        if self.is_multimodal:
            self.mem_fraction_static *= 0.90
            logger.info(
                f"Automatically reduce --mem-fraction-static to {self.mem_fraction_static:.3f} "
                f"because this is a multimodal model."
            )
            logger.info(
                "Automatically turn off --chunked-prefill-size for multimodal model."
            )
            server_args.chunked_prefill_size = -1

        if server_args.enable_deepep_moe:
            logger.info(f"DeepEP is turned on. DeepEP mode: {server_args.deepep_mode}")

        if not self.use_mla_backend:
            server_args.disable_chunked_prefix_cache = True
        elif self.page_size > 1:
            logger.info("Disable chunked prefix cache when page size > 1.")
            server_args.disable_chunked_prefix_cache = True

        if not server_args.disable_chunked_prefix_cache:
            logger.info("Chunked prefix cache is turned on.")

    def init_torch_distributed(self):
        logger.info("Init torch distributed begin.")

        try:
            torch.get_device_module(self.device).set_device(self.gpu_id)
        except Exception:
            logger.warning(
                f"Context: {self.device=} {self.gpu_id=} {os.environ.get('CUDA_VISIBLE_DEVICES')=} {self.tp_rank=} {self.tp_size=}"
            )
            raise

        if self.device == "cuda":
            backend = "nccl"
        elif self.device == "xpu":
            backend = "xccl"
        elif self.device == "hpu":
            backend = "hccl"
        elif self.device == "cpu":
            backend = "gloo"

        before_avail_memory = get_available_gpu_memory(self.device, self.gpu_id)
        if not self.server_args.enable_p2p_check:
            monkey_patch_p2p_access_check()

        if self.server_args.dist_init_addr:
            dist_init_method = f"tcp://{self.server_args.dist_init_addr}"
        else:
            dist_init_method = f"tcp://127.0.0.1:{self.dist_port}"
        set_custom_all_reduce(not self.server_args.disable_custom_all_reduce)

        if not self.is_draft_worker:
            # Only initialize the distributed environment on the target model worker.
            init_distributed_environment(
                backend=backend,
                world_size=self.tp_size,
                rank=self.tp_rank,
                local_rank=self.gpu_id,
                distributed_init_method=dist_init_method,
                timeout=self.server_args.dist_timeout,
            )
            initialize_model_parallel(tensor_model_parallel_size=self.tp_size)
            initialize_dp_attention(
                enable_dp_attention=self.server_args.enable_dp_attention,
                tp_rank=self.tp_rank,
                tp_size=self.tp_size,
                dp_size=self.server_args.dp_size,
                moe_dense_tp_size=self.server_args.moe_dense_tp_size,
            )

        min_per_gpu_memory = get_available_gpu_memory(
            self.device, self.gpu_id, distributed=self.tp_size > 1
        )
        self.tp_group = get_tp_group()
        self.attention_tp_group = get_attention_tp_group()

        # Check memory for tensor parallelism
        local_gpu_memory = get_available_gpu_memory(self.device, self.gpu_id)
        if self.tp_size > 1:
            if min_per_gpu_memory < local_gpu_memory * 0.9:
                if get_bool_env_var("SGL_DISABLE_TP_MEMORY_INBALANCE_CHECK"):
                    logger.warning(
                        "The memory capacity is unbalanced. Some GPUs may be occupied by other processes. "
                        f"{min_per_gpu_memory=}, {local_gpu_memory=}, {local_gpu_memory * 0.9=}"
                    )
                else:
                    raise ValueError(
                        "The memory capacity is unbalanced. Some GPUs may be occupied by other processes. "
                        f"{min_per_gpu_memory=}, {local_gpu_memory=}, {local_gpu_memory * 0.9=}"
                    )

        logger.info(
            f"Init torch distributed ends. mem usage={(before_avail_memory - local_gpu_memory):.2f} GB"
        )
        return min_per_gpu_memory

    def load_model(self):
        before_avail_memory = get_available_gpu_memory(self.device, self.gpu_id)
        logger.info(
            f"Load weight begin. avail mem={get_available_gpu_memory(self.device, self.gpu_id):.2f} GB"
        )

        # This can reduce thread conflicts and speed up weight loading.
        if self.device != "cpu":
            torch.set_num_threads(1)
        if self.device == "cuda":
            if torch.cuda.get_device_capability()[0] < 8:
                logger.info(
                    "Compute capability below sm80. Use float16 due to lack of bfloat16 support."
                )
                self.server_args.dtype = "float16"
                self.model_config.dtype = torch.float16
                if torch.cuda.get_device_capability()[1] < 5:
                    raise RuntimeError("SGLang only supports sm75 and above.")

        set_cuda_arch()

        # Prepare the model config
        self.load_config = LoadConfig(
            load_format=self.server_args.load_format,
            download_dir=self.server_args.download_dir,
        )
        if self.server_args.load_format == "gguf":
            monkey_patch_vllm_gguf_config()

        # Load the model
        # Remove monkey_patch when linear.py quant remove dependencies with vllm
        monkey_patch_vllm_parallel_state()
        monkey_patch_isinstance_for_vllm_base_layer()

        with self.memory_saver_adapter.region():
            self.model = get_model(
                model_config=self.model_config,
                load_config=self.load_config,
                device_config=DeviceConfig(self.device),
            )
        monkey_patch_vllm_parallel_state(reverse=True)
        monkey_patch_isinstance_for_vllm_base_layer(reverse=True)

        if self.server_args.kv_cache_dtype == "fp8_e4m3":
            if self.server_args.quantization_param_path is not None:
                if callable(getattr(self.model, "load_kv_cache_scales", None)):
                    self.model.load_kv_cache_scales(
                        self.server_args.quantization_param_path
                    )
                    logger.info(
                        "Loaded KV cache scaling factors from %s",
                        self.server_args.quantization_param_path,
                    )
                else:
                    raise RuntimeError(
                        "Using FP8 KV cache and scaling factors provided but "
                        "model %s does not support loading scaling factors.",
                        self.model.__class__,
                    )
            else:
                logger.warning(
                    "Using FP8 KV cache but no scaling factors "
                    "provided. Defaulting to scaling factors of 1.0. "
                    "This may lead to less accurate results!"
                )

        # Parse other args
        self.sliding_window_size = (
            self.model.get_attention_sliding_window_size()
            if hasattr(self.model, "get_attention_sliding_window_size")
            else None
        )
        self.dtype = self.model_config.dtype

        after_avail_memory = get_available_gpu_memory(self.device, self.gpu_id)
        logger.info(
            f"Load weight end. "
            f"type={type(self.model).__name__}, "
            f"dtype={self.dtype}, "
            f"avail mem={after_avail_memory:.2f} GB, "
            f"mem usage={(before_avail_memory - after_avail_memory):.2f} GB."
        )

        # Handle the case where some ranks do not finish loading.
        try:
            dist.monitored_barrier(
                group=get_tp_group().cpu_group,
                timeout=datetime.timedelta(seconds=UNBALANCED_MODEL_LOADING_TIMEOUT_S),
                wait_all_ranks=True,
            )
        except RuntimeError:
            raise ValueError(
                f"TP rank {self.tp_rank} could finish the model loading, but there are other ranks that didn't finish loading. It is likely due to unexpected failures (e.g., OOM) or a slow node."
            ) from None

    def update_expert_location_start(self, recv_req: UpdateExpertLocationReqInput):
        self._expert_location_updater.start(recv_req)

    def event_loop_step(self) -> List[Any]:
        if self._expert_location_updater is None:
            return []
        return self._expert_location_updater.event_loop_step()

    def update_weights_from_disk(
        self, model_path: str, load_format: str, param_categories: Optional[List[str]]
    ) -> tuple[bool, str]:
        """Update engine weights in-place from the disk."""
        logger.info(
            f"Update engine weights online from disk begin. "
            f"avail mem={get_available_gpu_memory(self.device, self.gpu_id):.2f} GB"
        )

        target_device = torch.device(self.device)
        self.model_config.model_path = model_path
        load_config = LoadConfig(load_format=load_format)

        # Only support DefaultModelLoader for now
        loader = get_model_loader(load_config)
        if not isinstance(loader, DefaultModelLoader):
            message = f"Failed to get model loader: {loader}."
            return False, message

        def get_weight_iter(config):
            iter = loader._get_weights_iterator(
                DefaultModelLoader.Source.init_new(config, model)
            )
            return iter

        def filter_weight_iter(iter: Iterable[Tuple[str, torch.Tensor]]):
            if param_categories is None:
                yield from iter
            else:
                for name, weight in iter:
                    if (
                        self.model.get_param_name_info(name).category
                        in param_categories
                    ):
                        yield name, weight

        def model_load_weights(model, iter):
            DefaultModelLoader.load_weights_and_postprocess(model, iter, target_device)
            return model

        with set_default_torch_dtype(self.model_config.dtype):
            try:
                iter = filter_weight_iter(get_weight_iter(self.model_config))
            except Exception as e:
                message = f"Failed to get weights iterator: {e}."
                return False, message
            try:
                model = model_load_weights(self.model, iter)
            except Exception as e:
                message = (
                    f"Failed to update weights: {e}.\nRolling back to original weights."
                )
                del iter
                gc.collect()
                iter = get_weight_iter(self.model_config)
                self.model = model_load_weights(self.model, iter)
                return False, message

        self.model = model
        self.server_args.model_path = model_path
        self.server_args.load_format = load_format
        self.load_config = load_config

        logger.info("Update weights end.")
        return True, "Succeeded to update model weights."

    def init_weights_update_group(
        self,
        master_address,
        master_port,
        rank_offset,
        world_size,
        group_name,
        backend="nccl",
    ):
        """Initialize the Torch process group for model parameter updates.

        `_model_update_group` is used in the RLHF workflow, where rank
        0 is the actor model in the training engine, and the other ranks are
        the inference engine, which is used for rollout.

        In the RLHF workflow, the training engine updates the model
        weights/parameters online, and broadcasts them to the inference
        engine through the `_model_update_group` process group.
        """
        assert (
            torch.distributed.is_initialized()
        ), "Default torch process group must be initialized"
        assert group_name != "", "Group name cannot be empty"

        rank = rank_offset + self.tp_rank

        logger.info(
            f"init custom process group: master_address={master_address}, master_port={master_port}, "
            f"rank_offset={rank_offset}, rank={rank}, world_size={world_size}, group_name={group_name}, backend={backend}"
        )

        try:
            self._model_update_group = init_custom_process_group(
                backend=backend,
                init_method=f"tcp://{master_address}:{master_port}",
                world_size=world_size,
                rank=rank,
                group_name=group_name,
            )
            dist.barrier(group=self._model_update_group, device_ids=[rank])
            return True, "Succeeded to initialize custom process group."
        except Exception as e:
            message = f"Failed to initialize custom process group: {e}."
            logger.error(message)
            return False, message

    def update_weights_from_distributed(self, name, dtype, shape):
        """
        Update specific parameter in the model weights online
        through `_model_update_group` process group.

        Args:
            name: the name of the parameter to be updated.
            dtype: the data type of the parameter to be updated.
            shape: the shape of the parameter to be updated.
        """
        target_dtype = (
            dtype if isinstance(dtype, torch.dtype) else getattr(torch, dtype)
        )

        assert (
            self._model_update_group is not None
        ), "model update group must be initialized"

        try:
            weights = torch.empty(shape, dtype=target_dtype, device=self.device)
            torch.distributed.broadcast(weights, src=0, group=self._model_update_group)
            self.model.load_weights([(name, weights)])
            return True, f"Succeeded to update parameter {name} online."

        except Exception as e:
            error_msg = (
                f"Failed to update parameter online: {e}. "
                f"The full weights of the ModelRunner are partially updated. "
                f"Please discard the whole weights."
            )
            logger.error(error_msg)
            return False, error_msg

    def update_weights_from_tensor(
        self,
        named_tensors: List[Tuple[str, Union[torch.Tensor, "LocalSerializedTensor"]]],
        load_format: Optional[str] = None,
    ):
        named_tensors = [
            (name, _unwrap_tensor(tensor, tp_rank=self.tp_rank))
            for name, tensor in named_tensors
        ]
        if load_format == "direct":
            _model_load_weights_direct(self.model, named_tensors)
        elif load_format is None:
            self.model.load_weights(named_tensors)
        else:
            raise NotImplementedError(f"Unknown load_format={load_format}")
        return True, "Success"

    def get_weights_by_name(
        self, name: str, truncate_size: int = 100
    ) -> Optional[torch.Tensor]:
        """Get the weights of the parameter by its name. Similar to `get_parameter` in Hugging Face.

        Only used for unit test with an unoptimized performance.
        For optimized performance, please use torch.save and torch.load.
        """
        # TODO: (chenyang) Add support for Qwen models.
        try:
            return self.model.get_weights_by_name(
                name, truncate_size, tp_size=self.tp_size
            )
        except Exception as e:
            logger.error(f"Error when getting parameter {name}: {e}")
            return None

    def init_lora_manager(self):
        self.lora_manager = LoRAManager(
            base_model=self.model,
            lora_paths=self.server_args.lora_paths,
            base_hf_config=self.model_config.hf_config,
            max_loras_per_batch=self.server_args.max_loras_per_batch,
            load_config=self.load_config,
            dtype=self.dtype,
            lora_backend=self.server_args.lora_backend,
            tp_size=self.tp_size,
            tp_rank=self.tp_rank,
        )
        logger.info("LoRA manager ready.")

    def profile_max_num_token(self, total_gpu_memory: int):
        available_gpu_memory = get_available_gpu_memory(
            self.device, self.gpu_id, distributed=self.tp_size > 1
        )
        if self.use_mla_backend:
            cell_size = (
                (self.model_config.kv_lora_rank + self.model_config.qk_rope_head_dim)
                * self.model_config.num_hidden_layers
                * torch._utils._element_size(self.kv_cache_dtype)
            )
        else:
            cell_size = (
                self.model_config.get_num_kv_heads(get_attention_tp_size())
                * self.model_config.head_dim
                * self.model_config.num_hidden_layers
                * 2
                * torch._utils._element_size(self.kv_cache_dtype)
            )
        rest_memory = available_gpu_memory - total_gpu_memory * (
            1 - self.mem_fraction_static
        )
        max_num_token = int(rest_memory * (1 << 30) // cell_size)
        return max_num_token

    def init_memory_pool(
        self,
        total_gpu_memory: int,
        max_num_reqs: Optional[int] = None,
        max_total_tokens: Optional[int] = None,
    ):
        if self.server_args.kv_cache_dtype == "auto":
            self.kv_cache_dtype = self.dtype
        elif self.server_args.kv_cache_dtype == "fp8_e5m2":
            if is_hip():  # Using natively supported format
                self.kv_cache_dtype = torch.float8_e5m2fnuz
            else:
                self.kv_cache_dtype = torch.float8_e5m2
        elif self.server_args.kv_cache_dtype == "fp8_e4m3":
            if is_cuda():
                self.kv_cache_dtype = torch.float8_e4m3fn
        else:
            raise ValueError(
                f"Unsupported kv_cache_dtype: {self.server_args.kv_cache_dtype}."
            )

        self.max_total_num_tokens = self.profile_max_num_token(total_gpu_memory)

        if max_num_reqs is None:
            max_num_reqs = min(
                max(
                    int(
                        self.max_total_num_tokens / self.model_config.context_len * 512
                    ),
                    2048,
                ),
                4096,
            )

        if SGLANG_CI_SMALL_KV_SIZE:
            self.max_total_num_tokens = int(SGLANG_CI_SMALL_KV_SIZE)

        if not self.spec_algorithm.is_none():
            if self.is_draft_worker:
                self.max_total_num_tokens = self.server_args.draft_runner_cache_size
                max_num_reqs = self.server_args.max_num_reqs
            else:
                # We are sharing the `token_to_kv_pool`, and both verify and draft tokens
                # can be concurrently allocated, so we should give a headroom for it.
                self.server_args.draft_runner_cache_size = (
                    self.max_total_num_tokens
                    # draft
                    + max_num_reqs
                    * self.server_args.speculative_num_steps
                    * self.server_args.speculative_eagle_topk
                    # verify
                    + max_num_reqs * self.server_args.speculative_num_draft_tokens
                    # buffer
                    + 100
                )
                # Target worker and draft worker shares the same indices for the
                # token_to_kv_pool, so we should make sure to match max_total_num_tokens.
                self.max_total_num_tokens = self.server_args.draft_runner_cache_size
                self.server_args.max_num_reqs = max_num_reqs

        if max_total_tokens is not None:
            if max_total_tokens > self.max_total_num_tokens:
                logging.warning(
                    f"max_total_tokens={max_total_tokens} is larger than the profiled value "
                    f"{self.max_total_num_tokens}. "
                    f"Use the profiled value instead."
                )
            self.max_total_num_tokens = min(self.max_total_num_tokens, max_total_tokens)

        self.max_total_num_tokens = (
            self.max_total_num_tokens
            // self.server_args.page_size
            * self.server_args.page_size
        )

        if self.max_total_num_tokens <= 0:
            raise RuntimeError(
                "Not enough memory. Please try to increase --mem-fraction-static."
            )

        if self.req_to_token_pool is None:
            self.req_to_token_pool = ReqToTokenPool(
                size=max_num_reqs + 1,
                max_context_len=self.model_config.context_len + 4,
                device=self.device,
                enable_memory_saver=self.server_args.enable_memory_saver,
            )
        else:
            # Draft worker shares req_to_token_pool with the target worker.
            assert self.is_draft_worker

        if self.use_mla_backend:
            self.token_to_kv_pool = MLATokenToKVPool(
                self.max_total_num_tokens,
                page_size=self.page_size,
                dtype=self.kv_cache_dtype,
                kv_lora_rank=self.model_config.kv_lora_rank,
                qk_rope_head_dim=self.model_config.qk_rope_head_dim,
                layer_num=self.model_config.num_hidden_layers,
                device=self.device,
                enable_memory_saver=self.server_args.enable_memory_saver,
            )
        elif self.server_args.enable_double_sparsity:
            self.token_to_kv_pool = DoubleSparseTokenToKVPool(
                self.max_total_num_tokens,
                page_size=self.page_size,
                dtype=self.kv_cache_dtype,
                head_num=self.model_config.get_num_kv_heads(get_attention_tp_size()),
                head_dim=self.model_config.head_dim,
                layer_num=self.model_config.num_hidden_layers,
                device=self.device,
                heavy_channel_num=self.server_args.ds_heavy_channel_num,
                enable_memory_saver=self.server_args.enable_memory_saver,
            )
        else:
            self.token_to_kv_pool = MHATokenToKVPool(
                self.max_total_num_tokens,
                page_size=self.page_size,
                dtype=self.kv_cache_dtype,
                head_num=self.model_config.get_num_kv_heads(get_attention_tp_size()),
                head_dim=self.model_config.head_dim,
                layer_num=self.model_config.num_hidden_layers,
                device=self.device,
                enable_memory_saver=self.server_args.enable_memory_saver,
            )

        if self.token_to_kv_pool_allocator is None:
            if self.page_size == 1:
                self.token_to_kv_pool_allocator = TokenToKVPoolAllocator(
                    self.max_total_num_tokens,
                    dtype=self.kv_cache_dtype,
                    device=self.device,
                    kvcache=self.token_to_kv_pool,
                )
            else:
                self.token_to_kv_pool_allocator = PagedTokenToKVPoolAllocator(
                    self.max_total_num_tokens,
                    page_size=self.page_size,
                    dtype=self.kv_cache_dtype,
                    device=self.device,
                    kvcache=self.token_to_kv_pool,
                )
        else:
            assert self.is_draft_worker

        logger.info(
            f"Memory pool end. "
            f"avail mem={get_available_gpu_memory(self.device, self.gpu_id):.2f} GB"
        )

    def init_cublas(self):
        """We need to run a small matmul to init cublas. Otherwise, it will raise some errors later."""
        dtype = torch.float16
        device = "cuda"
        a = torch.ones((16, 16), dtype=dtype, device=device)
        b = torch.ones((16, 16), dtype=dtype, device=device)
        c = a @ b
        return c

    def init_attention_backend(self):
        if self.server_args.enable_two_batch_overlap:
            self.attn_backend = TboAttnBackend(
                primary=self._create_attention_backend_core(),
                children=[self._create_attention_backend_core() for _ in range(2)],
            )
        else:
            self.attn_backend = self._create_attention_backend_core()

    def _create_attention_backend_core(self):
        """Init attention kernel backend."""
        if self.server_args.attention_backend == "flashinfer":
            if not self.use_mla_backend:
                from sglang.srt.layers.attention.flashinfer_backend import (
                    FlashInferAttnBackend,
                )

                # Init streams
                if self.server_args.speculative_algorithm == "EAGLE":
                    self.plan_stream_for_flashinfer = torch.cuda.Stream()
                return FlashInferAttnBackend(self)
            else:
                from sglang.srt.layers.attention.flashinfer_mla_backend import (
                    FlashInferMLAAttnBackend,
                )

                return FlashInferMLAAttnBackend(self)
        elif self.server_args.attention_backend == "triton":
            assert self.sliding_window_size is None, (
                "Window attention is not supported in the triton attention backend. "
                "Please use `--attention-backend flashinfer`."
            )
            assert not self.model_config.is_encoder_decoder, (
                "Cross attention is not supported in the triton attention backend. "
                "Please use `--attention-backend flashinfer`."
            )
            if self.server_args.enable_double_sparsity:
                from sglang.srt.layers.attention.double_sparsity_backend import (
                    DoubleSparseAttnBackend,
                )

                return DoubleSparseAttnBackend(self)
            else:
                from sglang.srt.layers.attention.triton_backend import TritonAttnBackend

                return TritonAttnBackend(self)
        elif self.server_args.attention_backend == "torch_native":
            from sglang.srt.layers.attention.torch_native_backend import (
                TorchNativeAttnBackend,
            )

            return TorchNativeAttnBackend(self)
        elif self.server_args.attention_backend == "flashmla":
            from sglang.srt.layers.attention.flashmla_backend import FlashMLABackend

            return FlashMLABackend(self)
        elif self.server_args.attention_backend == "fa3":
            assert torch.cuda.get_device_capability()[0] >= 9, (
                "FlashAttention v3 Backend requires SM>=90. "
                "Please use `--attention-backend flashinfer`."
            )
            from sglang.srt.layers.attention.flashattention_backend import (
                FlashAttentionBackend,
            )

            return FlashAttentionBackend(self)
        else:
            raise ValueError(
                f"Invalid attention backend: {self.server_args.attention_backend}"
            )

    def init_double_sparsity_channel_config(self, selected_channel):
        selected_channel = "." + selected_channel + "_proj"
        self.sorted_channels = []
        # load channel config
        with open(self.server_args.ds_channel_config_path, "r") as f:
            channel_config = json.load(f)

        for i in range(self.model_config.num_hidden_layers):
            key = "model.layers." + str(i) + ".self_attn" + selected_channel
            self.sorted_channels.append(
                torch.tensor(channel_config[key])[
                    :, : self.server_args.ds_heavy_channel_num
                ]
                .contiguous()
                .cuda()
            )

    def init_cuda_graphs(self):
        """Capture cuda graphs."""
        self.cuda_graph_runner = None

        if not self.is_generation:
            # TODO: Currently, cuda graph only captures decode steps, which only exists for generation models
            return

        if self.server_args.disable_cuda_graph:
            return

        tic = time.time()
        before_mem = get_available_gpu_memory(self.device, self.gpu_id)
        logger.info(
            f"Capture cuda graph begin. This can take up to several minutes. avail mem={before_mem:.2f} GB"
        )
        self.cuda_graph_runner = CudaGraphRunner(self)
        after_mem = get_available_gpu_memory(self.device, self.gpu_id)
        logger.info(
            f"Capture cuda graph end. Time elapsed: {time.time() - tic:.2f} s. "
            f"avail mem={after_mem:.2f} GB. mem usage={(before_mem - after_mem):.2f} GB."
        )

    def apply_torch_tp(self):
        logger.info(f"Enabling torch tensor parallelism on {self.tp_size} devices.")
        from sglang.srt.model_parallel import tensor_parallel

        device_mesh = torch.distributed.init_device_mesh(self.device, (self.tp_size,))
        tensor_parallel(self.model, device_mesh)

    def forward_decode(self, forward_batch: ForwardBatch):
        self.attn_backend.init_forward_metadata(forward_batch)
        return self.model.forward(
            forward_batch.input_ids, forward_batch.positions, forward_batch
        )

    def forward_extend(
        self, forward_batch: ForwardBatch, skip_attn_backend_init: bool = False
    ):
        if not skip_attn_backend_init:
            self.attn_backend.init_forward_metadata(forward_batch)

        if self.is_generation:
            if forward_batch.input_embeds is None:
                return self.model.forward(
                    forward_batch.input_ids, forward_batch.positions, forward_batch
                )
            else:
                return self.model.forward(
                    forward_batch.input_ids,
                    forward_batch.positions,
                    forward_batch,
                    input_embeds=forward_batch.input_embeds.bfloat16(),
                )
        else:
            # Only embedding models have get_embedding parameter
            return self.model.forward(
                forward_batch.input_ids,
                forward_batch.positions,
                forward_batch,
                get_embedding=True,
            )

    def forward_idle(self, forward_batch: ForwardBatch):
        return self.model.forward(
            forward_batch.input_ids, forward_batch.positions, forward_batch
        )

    def forward(
        self, forward_batch: ForwardBatch, skip_attn_backend_init: bool = False
    ) -> LogitsProcessorOutput:
        self.forward_pass_id += 1

        # NOTE HACK
        with torch.autograd.profiler.record_function(
            f"HACK_TIME_ALIGNMENT {time.time()=}"
        ):
            self.dummy_function()

        with get_global_expert_distribution_recorder().with_forward_pass(
            self.forward_pass_id
        ):
            with fine_grained_benchmark.maybe_benchmark(
                forward_batch, self.tp_rank, self.forward_pass_id
            ):
                # NOTE FOR DEBUG
                num_tokens = forward_batch.input_ids.shape[0]
                global_num_tokens = (
                    sum(forward_batch.global_num_tokens_cpu)
                    if forward_batch.global_num_tokens_cpu is not None
                    else None
                )
                debug_name = (
                    f"forward"
                    f"-id{self.forward_pass_id}"
                    f"-{forward_batch.forward_mode.name}"
                    f"-bs{forward_batch.batch_size}"
                    f"-tok{num_tokens}"
                    f"-gtok{global_num_tokens}"
                    f"{'-tbo' if forward_batch.can_run_tbo else ''}"
                )
                with torch.autograd.profiler.record_function(debug_name):
                    return self._forward_raw(forward_batch, skip_attn_backend_init)

    def dummy_function(self):
        pass

    def _forward_raw(
        self, forward_batch: ForwardBatch, skip_attn_backend_init: bool
    ) -> LogitsProcessorOutput:
<<<<<<< HEAD
=======
        print(
            f"hi forward_raw tp_rank={get_tensor_model_parallel_rank()} {forward_batch.forward_mode=} {forward_batch.batch_size=} {forward_batch.tbo_split_seq_index=} {forward_batch.seq_lens_sum=} {self.forward_pass_id=}"
        )
>>>>>>> 3086bade
        if (
            forward_batch.forward_mode.is_cuda_graph()
            and self.cuda_graph_runner
            and self.cuda_graph_runner.can_run(forward_batch)
        ):
            return self.cuda_graph_runner.replay(
                forward_batch, skip_attn_backend_init=skip_attn_backend_init
            )

        if not forward_batch.forward_mode.is_extend():
            print(
                f"hi WARN! not using cuda graph for non-extend! "
                f"{sum(forward_batch.global_num_tokens_cpu)=} "
                f"{forward_batch.can_run_dp_cuda_graph=} "
                f"{self.server_args.disable_cuda_graph_padding=} "
                f"{forward_batch.can_run_tbo=} "
                f"{forward_batch.forward_mode=}"
            )

        if forward_batch.forward_mode.is_decode():
            return self.forward_decode(forward_batch)
        elif forward_batch.forward_mode.is_extend():
            return self.forward_extend(
                forward_batch, skip_attn_backend_init=skip_attn_backend_init
            )
        elif forward_batch.forward_mode.is_idle():
            return self.forward_idle(forward_batch)
        else:
            raise ValueError(f"Invalid forward mode: {forward_batch.forward_mode}")

    def _preprocess_logits(
        self, logits_output: LogitsProcessorOutput, sampling_info: SamplingBatchInfo
    ):
        # Apply logit bias
        if sampling_info.sampling_info_done:
            # Overlap mode: the function update_regex_vocab_mask was executed
            # in process_batch_result of the last batch.
            if sampling_info.grammars:
                sampling_info.sampling_info_done.wait()
        else:
            # Normal mode: Put CPU-heavy tasks here. They will be overlapped with the forward pass.
            sampling_info.update_regex_vocab_mask()
        sampling_info.apply_logits_bias(logits_output.next_token_logits)

    def sample(
        self,
        logits_output: LogitsProcessorOutput,
        forward_batch: ForwardBatch,
    ) -> torch.Tensor:
        """Sample and compute logprobs and update logits_output.

        Args:
            logits_output: The logits output from the model forward
            forward_batch: The forward batch that generates logits_output

        Returns:
            A list of next_token_ids
        """
        # For duplex models with multiple output streams.
        if isinstance(logits_output, tuple):
            return torch.stack(
                [self.sample(values, forward_batch) for values in logits_output],
                axis=-1,
            )

        self._preprocess_logits(logits_output, forward_batch.sampling_info)

        # Sample the next tokens
        next_token_ids = self.sampler(
            logits_output,
            forward_batch.sampling_info,
            forward_batch.return_logprob,
            forward_batch.top_logprobs_nums,
            forward_batch.token_ids_logprobs,
        )
        return next_token_ids

    @property
    def model_is_mrope(self) -> bool:
        """Detect if the model has "mrope" rope_scaling type.
        mrope requires keep "rope_deltas" between prompt and decoding phases."""
        rope_scaling = getattr(self.model_config.hf_config, "rope_scaling", {})
        if rope_scaling is None:
            return False
        is_mrope_enabled = "mrope_section" in rope_scaling
        return is_mrope_enabled

    def save_remote_model(self, url: str):
        from sglang.srt.model_loader.loader import RemoteModelLoader

        logger.info(f"Saving model to {url}")
        RemoteModelLoader.save_model(self.model, self.model_config.model_path, url)

    def save_sharded_model(
        self, path: str, pattern: Optional[str] = None, max_size: Optional[int] = None
    ):
        from sglang.srt.model_loader.loader import ShardedStateLoader

        logger.info(
            f"Save sharded model to {path} with pattern {pattern} and max_size {max_size}"
        )
        ShardedStateLoader.save_model(self.model, path, pattern, max_size)


def _model_load_weights_direct(model, named_tensors: List[Tuple[str, torch.Tensor]]):
    params_dict = dict(model.named_parameters())
    for name, tensor in named_tensors:
        default_weight_loader(params_dict[name], tensor)


def _unwrap_tensor(tensor, tp_rank):
    if isinstance(tensor, LocalSerializedTensor):
        monkey_patch_torch_reductions()
        tensor = tensor.get(tp_rank)
    return tensor.to(torch.cuda.current_device())


@dataclass
class LocalSerializedTensor:
    """torch.Tensor that gets serialized by MultiprocessingSerializer (which only serializes a pointer and not the data).
    The i-th element in the list corresponds to i-th rank's GPU."""

    values: List[bytes]

    def get(self, rank: int):
        return MultiprocessingSerializer.deserialize(self.values[rank])<|MERGE_RESOLUTION|>--- conflicted
+++ resolved
@@ -1127,12 +1127,6 @@
     def _forward_raw(
         self, forward_batch: ForwardBatch, skip_attn_backend_init: bool
     ) -> LogitsProcessorOutput:
-<<<<<<< HEAD
-=======
-        print(
-            f"hi forward_raw tp_rank={get_tensor_model_parallel_rank()} {forward_batch.forward_mode=} {forward_batch.batch_size=} {forward_batch.tbo_split_seq_index=} {forward_batch.seq_lens_sum=} {self.forward_pass_id=}"
-        )
->>>>>>> 3086bade
         if (
             forward_batch.forward_mode.is_cuda_graph()
             and self.cuda_graph_runner
