--- conflicted
+++ resolved
@@ -1954,7 +1954,19 @@
     return architectures[0] in default_archs
 
 
-<<<<<<< HEAD
+# Can be more general if it is used in multiple places (keep it simple and thus not general now)
+class BumpAllocator:
+    def __init__(self, buffer_size: int, dtype, device):
+        self._buffer = torch.zeros((buffer_size,), dtype=dtype, device=device)
+        self._pointer = 0
+
+    def allocate(self, size: int):
+        assert self._pointer + size <= len(self._buffer)
+        output = self._buffer[self._pointer : self._pointer + size]
+        self._pointer += size
+        return output
+
+
 class DisposibleTensor:
     def __init__(self, value: torch.Tensor):
         self._value = value
@@ -2073,17 +2085,4 @@
     try:
         yield
     finally:
-        deep_gemm.set_num_sms(original_num_sms)
-=======
-# Can be more general if it is used in multiple places (keep it simple and thus not general now)
-class BumpAllocator:
-    def __init__(self, buffer_size: int, dtype, device):
-        self._buffer = torch.zeros((buffer_size,), dtype=dtype, device=device)
-        self._pointer = 0
-
-    def allocate(self, size: int):
-        assert self._pointer + size <= len(self._buffer)
-        output = self._buffer[self._pointer : self._pointer + size]
-        self._pointer += size
-        return output
->>>>>>> c555d794
+        deep_gemm.set_num_sms(original_num_sms)