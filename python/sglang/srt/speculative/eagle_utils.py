from __future__ import annotations

import logging
import os
import time
from dataclasses import dataclass
from typing import List, Optional

import torch
import torch.nn.functional as F
import triton
import triton.language as tl

from sglang.srt.constrained.base_grammar_backend import BaseGrammarObject
from sglang.srt.layers.attention.utils import create_flashinfer_kv_indices_triton
from sglang.srt.layers.logits_processor import LogitsProcessorOutput
from sglang.srt.layers.sampler import apply_custom_logit_processor
from sglang.srt.managers.schedule_batch import (
    Req,
    ScheduleBatch,
    get_last_loc,
    global_server_args_dict,
)
from sglang.srt.mem_cache.memory_pool import TokenToKVPoolAllocator
from sglang.srt.model_executor.forward_batch_info import CaptureHiddenMode
from sglang.srt.speculative.build_eagle_tree import build_tree_kernel_efficient
from sglang.srt.utils import fast_topk, is_cuda, is_hip, next_power_of_2

logger = logging.getLogger(__name__)

if is_cuda():
    from sgl_kernel import (
        top_k_renorm_prob,
        top_p_renorm_prob,
        tree_speculative_sampling_target_only,
        verify_tree_greedy,
    )
elif is_hip():
    from sgl_kernel import verify_tree_greedy

<<<<<<< HEAD
if TYPE_CHECKING:
    from sglang.srt.managers.schedule_batch import ScheduleBatch
=======

logger = logging.getLogger(__name__)
>>>>>>> 98c00a2d


# Simulate acceptance length for benchmarking purposes
SIMULATE_ACC_LEN = os.environ.get("SIMULATE_ACC_LEN")
SIMULATE_ACC_METHOD = os.environ.get("SIMULATE_ACC_METHOD", "multinomial")

TREE_TRAVERSE_TIME_THRESHOLD = 1  # TODO: set this properly


@dataclass
class EagleDraftInput:
    # The inputs for decode
    # shape: (b, topk)
    topk_p: torch.Tensor = None
    topk_index: torch.Tensor = None
    # shape: (b, hidden_size)
    hidden_states: torch.Tensor = None
    capture_hidden_mode: CaptureHiddenMode = CaptureHiddenMode.FULL

    # Inputs for extend
    # shape: (b,)
    verified_id: torch.Tensor = None
    accept_length: torch.Tensor = None
    accept_length_cpu: List[int] = None

    # Inputs for the attention backends
    # shape: (b + 1,)
    kv_indptr: torch.Tensor = None
    kv_indices: torch.Tensor = None

    all_padding_lens: Optional[torch.Tensor] = None

    def prepare_for_extend(self, batch: ScheduleBatch):
        if batch.forward_mode.is_idle():
            return
        # Prefill only generate 1 token.
        assert len(self.verified_id) == len(batch.seq_lens)

        pt = 0
        for i, extend_len in enumerate(batch.extend_lens):
            input_ids = batch.input_ids[pt : pt + extend_len]
            batch.input_ids[pt : pt + extend_len] = torch.cat(
                (input_ids[1:], self.verified_id[i].reshape(1))
            )
            pt += extend_len

    @classmethod
    def create_for_idle(cls, device: torch.device, hidden_size: int, topk: int):
        return cls(
            verified_id=None,
            hidden_states=torch.empty(
                (0, hidden_size), device=device, dtype=torch.float32
            ),
            topk_p=torch.empty((0, topk), device=device, dtype=torch.float32),
            topk_index=torch.empty((0, topk), device=device, dtype=torch.int64),
        )

    def prepare_extend_after_decode(
        self,
        batch: ScheduleBatch,
        speculative_num_steps: int,
        context_length: int,
        pad_input: bool = False,
    ):
        accept_length_cpu = batch.spec_info.accept_length_cpu
        batch.extend_lens = [x + 1 for x in accept_length_cpu]
        batch.extend_num_tokens = sum(batch.extend_lens)
        batch.seq_lens = batch.spec_info.seq_lens_for_draft_extend
        batch.req_pool_indices = batch.spec_info.req_pool_indices_for_draft_extend
        seq_lens_cpu = batch.seq_lens.tolist()

        self.positions = torch.empty_like(self.verified_id, dtype=torch.long)
        new_verified_id = torch.empty_like(self.accept_length, dtype=torch.int32)
        self.accept_length.add_(1)

        create_extend_spec_info[(self.accept_length.numel(),)](
            self.verified_id,
            batch.seq_lens,
            self.accept_length,
            torch.cumsum(self.accept_length, axis=0, dtype=torch.int),
            self.positions,
            new_verified_id,
            next_power_of_2(speculative_num_steps + 1),
        )

        batch.seq_lens_sum = sum(seq_lens_cpu)
        batch.input_ids = self.verified_id
        self.verified_id = new_verified_id

        if not pad_input:
            return

        batch_size = sum(not req.finished() for req in batch.reqs)
        # Total constant input length after padding
        static_len = speculative_num_steps + 1
        # Total size after padding
        padded_input_size = batch_size * static_len

        padded_len = padded_input_size - batch.input_ids.shape[0]
        if padded_len > 0:
            new_input_ids = torch.nn.functional.pad(
                batch.input_ids, (0, padded_len), value=0
            )
            position_padding = torch.arange(padded_len, device=self.positions.device)
            new_positions = torch.cat([self.positions, position_padding])

            # need dummy hidden states for the padded positions
            hidden_states_dim = self.hidden_states.shape[-1]
            new_hidden_states = torch.cat(
                [
                    self.hidden_states,
                    torch.zeros(
                        (padded_len, hidden_states_dim),
                        dtype=self.hidden_states.dtype,
                        device=self.hidden_states.device,
                    ),
                ],
                dim=0,
            )

            # allocate KV cache location for the padded tokens
            padded_cache_loc = torch.zeros(
                padded_len,
                dtype=batch.out_cache_loc.dtype,
                device=batch.out_cache_loc.device,
            )
            new_out_cache_loc = torch.cat([batch.out_cache_loc, padded_cache_loc])

            batch.input_ids = new_input_ids
            self.hidden_states = new_hidden_states
            self.positions = new_positions
            batch.out_cache_loc = new_out_cache_loc

    def generate_attn_arg_prefill(
        self,
        req_pool_indices: torch.Tensor,
        paged_kernel_lens: torch.Tensor,
        paged_kernel_lens_sum: int,
        req_to_token: torch.Tensor,
    ):
        bs = self.accept_length.numel()

        qo_indptr = torch.zeros((bs + 1,), dtype=torch.int32, device="cuda")
        qo_indptr[1:] = torch.cumsum(self.accept_length, dim=0)

        cum_kv_seq_len = torch.zeros((bs + 1,), dtype=torch.int32, device="cuda")
        cum_kv_seq_len[1:] = torch.cumsum(paged_kernel_lens, dim=0)

        # TODO: replace cum_kv_seq_len[-1] with paged_kernel_lens_sum to avoid the device sync.
        kv_indices = torch.empty(cum_kv_seq_len[-1], dtype=torch.int32, device="cuda")

        create_flashinfer_kv_indices_triton[(bs,)](
            req_to_token,
            req_pool_indices,
            paged_kernel_lens,
            cum_kv_seq_len,
            None,
            kv_indices,
            req_to_token.size(1),
        )

        return kv_indices, cum_kv_seq_len, qo_indptr, None

    def filter_batch(self, new_indices: torch.Tensor):
        self.topk_p = self.topk_p[: len(new_indices)]
        self.topk_index = self.topk_index[: len(new_indices)]
        self.hidden_states = self.hidden_states[: len(new_indices)]
        self.verified_id = self.verified_id[: len(new_indices)]

    def merge_batch(self, spec_info: EagleDraftInput):
        if self.hidden_states is None:
            self.hidden_states = spec_info.hidden_states
            self.verified_id = spec_info.verified_id
            self.topk_p = spec_info.topk_p
            self.topk_index = spec_info.topk_index
            return
        if spec_info.hidden_states is None:
            return
        self.hidden_states = torch.cat(
            [self.hidden_states, spec_info.hidden_states], axis=0
        )
        self.verified_id = torch.cat([self.verified_id, spec_info.verified_id], axis=0)
        self.topk_p = torch.cat([self.topk_p, spec_info.topk_p])
        self.topk_index = torch.cat([self.topk_index, spec_info.topk_index])


@dataclass
class EagleVerifyOutput:
    # Draft input batch
    draft_input: EagleDraftInput
    # Logit outputs from target worker
    logits_output: LogitsProcessorOutput
    # Accepted token ids including the bonus token
    verified_id: torch.Tensor
    # Accepted token length per sequence in a batch in CPU.
    accept_length_per_req_cpu: List[int]
    # Accepted indices from logits_output.next_token_logits
    accepted_indices: torch.Tensor


@dataclass
class EagleVerifyInput:
    draft_token: torch.Tensor
    custom_mask: torch.Tensor
    positions: torch.Tensor
    retrive_index: torch.Tensor
    retrive_next_token: torch.Tensor
    retrive_next_sibling: torch.Tensor
    retrive_cum_len: torch.Tensor
    spec_steps: int
    topk: int
    draft_token_num: int
    capture_hidden_mode: CaptureHiddenMode
    grammar: BaseGrammarObject = None

    @classmethod
    def create(
        cls,
        verified_id: torch.Tensor,
        score_list: List[torch.Tensor],
        token_list: List[torch.Tensor],
        parents_list: List[torch.Tensor],
        seq_lens: torch.Tensor,
        seq_lens_sum: int,
        topk: int,
        spec_steps: int,
        num_verify_tokens: int,
    ):
        (
            tree_mask,
            position,
            retrive_index,
            retrive_next_token,
            retrive_next_sibling,
            draft_tokens,
        ) = build_tree_kernel_efficient(
            verified_id,
            score_list,
            token_list,
            parents_list,
            seq_lens,
            seq_lens_sum,
            topk,
            spec_steps,
            num_verify_tokens,
        )
        return cls(
            draft_token=draft_tokens,
            custom_mask=tree_mask,
            positions=position,
            retrive_index=retrive_index,
            retrive_next_token=retrive_next_token,
            retrive_next_sibling=retrive_next_sibling,
            retrive_cum_len=None,
            spec_steps=spec_steps,
            topk=topk,
            draft_token_num=num_verify_tokens,
            capture_hidden_mode=CaptureHiddenMode.FULL,
        )

    @classmethod
    def create_for_idle(cls, spec_steps: int, num_verify_tokens: int):
        return cls(
            draft_token=torch.empty((0,), dtype=torch.long, device="cuda"),
            custom_mask=torch.full((0,), True, dtype=torch.bool, device="cuda"),
            positions=torch.empty((0,), dtype=torch.int64, device="cuda"),
            retrive_index=torch.full(
                (0, num_verify_tokens), -1, dtype=torch.long, device="cuda"
            ),
            retrive_next_token=torch.full(
                (0, num_verify_tokens), -1, dtype=torch.long, device="cuda"
            ),
            retrive_next_sibling=torch.full(
                (0, num_verify_tokens), -1, dtype=torch.long, device="cuda"
            ),
            retrive_cum_len=None,
            draft_token_num=num_verify_tokens,
            spec_steps=spec_steps,
            capture_hidden_mode=CaptureHiddenMode.FULL,
        )

    def prepare_for_verify(self, batch: ScheduleBatch, page_size: int):
        batch.input_ids = self.draft_token

        if page_size == 1:
            batch.out_cache_loc = batch.alloc_token_slots(len(batch.input_ids))
            end_offset = batch.seq_lens + self.draft_token_num
        else:
            prefix_lens = batch.seq_lens
            end_offset = prefix_lens + self.draft_token_num
            last_loc = get_last_loc(
                batch.req_to_token_pool.req_to_token,
                batch.req_pool_indices,
                prefix_lens,
            )
            batch.out_cache_loc = batch.alloc_paged_token_slots_extend(
                prefix_lens, end_offset, last_loc, len(batch.input_ids)
            )
            self.last_loc = last_loc

        bs = batch.batch_size()
        assign_req_to_token_pool[(bs,)](
            batch.req_pool_indices,
            batch.req_to_token_pool.req_to_token,
            batch.seq_lens,
            end_offset,
            batch.out_cache_loc,
            batch.req_to_token_pool.req_to_token.shape[1],
            next_power_of_2(bs),
        )

    def generate_attn_arg_prefill(
        self,
        req_pool_indices: torch.Tensor,
        paged_kernel_lens: torch.Tensor,
        paged_kernel_lens_sum: int,
        req_to_token: torch.Tensor,
    ):
        batch_size = len(req_pool_indices)
        qo_indptr = torch.arange(
            0,
            (1 + batch_size) * self.draft_token_num,
            step=self.draft_token_num,
            dtype=torch.int32,
            device="cuda",
        )
        cum_kv_seq_len = torch.zeros(
            (batch_size + 1,), dtype=torch.int32, device="cuda"
        )

        paged_kernel_lens = paged_kernel_lens + self.draft_token_num
        cum_kv_seq_len[1:] = torch.cumsum(paged_kernel_lens, dim=0)

        kv_indices = torch.empty(
            paged_kernel_lens_sum + self.draft_token_num * batch_size,
            dtype=torch.int32,
            device="cuda",
        )
        create_flashinfer_kv_indices_triton[(batch_size,)](
            req_to_token,
            req_pool_indices,
            paged_kernel_lens,
            cum_kv_seq_len,
            None,
            kv_indices,
            req_to_token.size(1),
        )
        return kv_indices, cum_kv_seq_len, qo_indptr, self.custom_mask

    def verify(
        self,
        batch: ScheduleBatch,
        logits_output: torch.Tensor,
        token_to_kv_pool_allocator: TokenToKVPoolAllocator,
        page_size: int,
        vocab_mask: Optional[torch.Tensor] = None,
    ) -> torch.Tensor:
        """
        Verify and find accepted tokens based on logits output and batch
        (which contains spec decoding information).

        WARNING: This API in-place modifies the states of logits_output

        This API updates values inside logits_output based on the accepted
        tokens. I.e., logits_output.next_token_logits only contains
        accepted token logits.
        """
        bs = self.retrive_index.shape[0]
        candidates = self.draft_token.reshape(bs, self.draft_token_num)
        sampling_info = batch.sampling_info

        predict_shape = list(logits_output.next_token_logits.shape)[:-1]
        predict_shape[-1] += 1
        predict = torch.empty(predict_shape, dtype=torch.int32, device="cuda")
        accept_index = torch.full(
            (bs, self.spec_steps + 1), -1, dtype=torch.int32, device="cuda"
        )
        accept_length = torch.empty((bs,), dtype=torch.int32, device="cuda")

        # Apply penalty
        if sampling_info.penalizer_orchestrator.is_required:
            # This is a relaxed version of penalties for speculative decoding.
            linear_penalty = torch.zeros(
                (bs, logits_output.next_token_logits.shape[1]),
                dtype=torch.float32,
                device="cuda",
            )
            sampling_info.apply_logits_bias(linear_penalty)
            logits_output.next_token_logits.add_(
                torch.repeat_interleave(linear_penalty, self.draft_token_num, dim=0)
            )

        # Apply grammar mask
        if vocab_mask is not None:
            assert self.grammar is not None
            self.grammar.apply_vocab_mask(
                logits=logits_output.next_token_logits, vocab_mask=vocab_mask
            )

        # Sample tokens
        if batch.sampling_info.is_all_greedy:
            target_predict = torch.argmax(logits_output.next_token_logits, dim=-1)
            target_predict = target_predict.reshape(bs, self.draft_token_num)

            verify_tree_greedy(
                predicts=predict,  # mutable
                accept_index=accept_index,  # mutable
                accept_token_num=accept_length,  # mutable
                candidates=candidates.to(torch.int32),
                retrive_index=self.retrive_index.to(torch.int32),
                retrive_next_token=self.retrive_next_token.to(torch.int32),
                retrive_next_sibling=self.retrive_next_sibling.to(torch.int32),
                target_predict=target_predict.to(torch.int32),
            )
        else:
            # apply temperature and get target probs
            expanded_temperature = torch.repeat_interleave(
                sampling_info.temperatures, self.draft_token_num, dim=0
            )  # (bs * draft_token_num, 1)

            target_probs = F.softmax(
                logits_output.next_token_logits / expanded_temperature, dim=-1
            )  # (bs * draft_token_num, vocab_size)
            target_probs = top_k_renorm_prob(
                target_probs,
                torch.repeat_interleave(
                    sampling_info.top_ks, self.draft_token_num, dim=0
                ),
            )  # (bs * draft_token_num, vocab_size)
            target_probs = top_p_renorm_prob(
                target_probs,
                torch.repeat_interleave(
                    sampling_info.top_ps, self.draft_token_num, dim=0
                ),
            )
            target_probs = target_probs.reshape(bs, self.draft_token_num, -1)

            draft_probs = torch.zeros(
                target_probs.shape, dtype=torch.float32, device="cuda"
            )
            coins = torch.rand_like(candidates, dtype=torch.float32, device="cuda")
            tree_speculative_sampling_target_only(
                predicts=predict,  # mutable
                accept_index=accept_index,  # mutable
                accept_token_num=accept_length,  # mutable
                candidates=candidates.to(torch.int32),
                retrive_index=self.retrive_index.to(torch.int32),
                retrive_next_token=self.retrive_next_token.to(torch.int32),
                retrive_next_sibling=self.retrive_next_sibling.to(torch.int32),
                uniform_samples=coins,
                target_probs=target_probs,
                draft_probs=draft_probs,
                threshold_single=global_server_args_dict[
                    "speculative_accept_threshold_single"
                ],
                threshold_acc=global_server_args_dict[
                    "speculative_accept_threshold_acc"
                ],
                deterministic=True,
            )

        if SIMULATE_ACC_LEN:
            # Do simulation
            accept_index = _generate_simulated_accept_index(
                accept_index=accept_index,
                predict=predict,  # mutable
                accept_length=accept_length,  # mutable
                simulate_acc_len=SIMULATE_ACC_LEN,
                bs=bs,
                spec_steps=self.spec_steps,
            )

        new_accept_index = []
        unfinished_index = []
        accept_index_cpu = accept_index.tolist()
        predict_cpu = predict.tolist()
        has_finished = False

        # Iterate every accepted token and check if req has finished after append the token
        # should be checked BEFORE free kv cache slots
        for i, (req, accept_index_row) in enumerate(zip(batch.reqs, accept_index_cpu)):
            new_accept_index_ = []
            for j, idx in enumerate(accept_index_row):
                if idx == -1:
                    break
                id = predict_cpu[idx]
                # if not found_finished:
                req.output_ids.append(id)
                req.check_finished()
                if req.finished():
                    has_finished = True
                    # set all tokens after finished token to -1 and break
                    accept_index[i, j + 1 :] = -1
                    break
                else:
                    new_accept_index_.append(idx)
                    # update grammar state
                    if req.grammar is not None:
                        try:
                            req.grammar.accept_token(id)
                        except ValueError as e:
                            logger.info(
                                f"{i=}, {req=}\n" f"{accept_index=}\n" f"{predict=}\n"
                            )
                            raise e
            if not req.finished():
                new_accept_index.extend(new_accept_index_)
                unfinished_index.append(i)
            req.spec_verify_ct += 1

        if has_finished:
            accept_length = (accept_index != -1).sum(dim=1) - 1

        # Free the KV cache for unaccepted tokens
        accept_index = accept_index[accept_index != -1]
        verified_id = predict[accept_index]
        evict_mask = torch.full_like(self.draft_token, True, dtype=torch.bool)
        evict_mask[accept_index] = False

        if page_size != 1:
            align_evict_mask_to_page_size[len(batch.seq_lens),](
                batch.seq_lens,
                evict_mask,
                page_size,
                self.draft_token_num,
                next_power_of_2(self.draft_token_num),
            )

        token_to_kv_pool_allocator.free(batch.out_cache_loc[evict_mask])

        # Construct EagleVerifyOutput
        if not has_finished:
            batch.out_cache_loc = batch.out_cache_loc[accept_index]
            assign_req_to_token_pool[(bs,)](
                batch.req_pool_indices,
                batch.req_to_token_pool.req_to_token,
                batch.seq_lens,
                batch.seq_lens + accept_length + 1,
                batch.out_cache_loc,
                batch.req_to_token_pool.req_to_token.shape[1],
                next_power_of_2(bs),
            )
            batch.seq_lens.add_(accept_length + 1)
            accept_length_cpu = accept_length.tolist()

            draft_input = EagleDraftInput()
            draft_input.hidden_states = batch.spec_info.hidden_states[accept_index]
            draft_input.verified_id = verified_id
            draft_input.accept_length = accept_length
            draft_input.accept_length_cpu = accept_length_cpu
            draft_input.seq_lens_for_draft_extend = batch.seq_lens
            draft_input.req_pool_indices_for_draft_extend = batch.req_pool_indices

            return EagleVerifyOutput(
                draft_input=draft_input,
                logits_output=logits_output,
                verified_id=verified_id,
                accept_length_per_req_cpu=accept_length_cpu,
                accepted_indices=accept_index,
            )
        else:
            assign_req_to_token_pool[(bs,)](
                batch.req_pool_indices,
                batch.req_to_token_pool.req_to_token,
                batch.seq_lens,
                batch.seq_lens + accept_length + 1,
                batch.out_cache_loc[accept_index],
                batch.req_to_token_pool.req_to_token.shape[1],
                next_power_of_2(bs),
            )
            batch.seq_lens.add_(accept_length + 1)
            accept_length_cpu = accept_length.tolist()

            draft_input = EagleDraftInput()
            if len(new_accept_index) > 0:
                new_accept_index = torch.tensor(new_accept_index, device="cuda")
                unfinished_index_device = torch.tensor(unfinished_index, device="cuda")
                draft_input.hidden_states = batch.spec_info.hidden_states[
                    new_accept_index
                ]
                draft_input.verified_id = predict[new_accept_index]
                draft_input.accept_length_cpu = [
                    accept_length_cpu[i] for i in unfinished_index
                ]
                draft_input.accept_length = accept_length[unfinished_index_device]
                if has_finished:
                    draft_input.seq_lens_for_draft_extend = batch.seq_lens[
                        unfinished_index_device
                    ]
                    draft_input.req_pool_indices_for_draft_extend = (
                        batch.req_pool_indices[unfinished_index_device]
                    )
                else:
                    draft_input.seq_lens_for_draft_extend = batch.seq_lens
                    draft_input.req_pool_indices_for_draft_extend = (
                        batch.req_pool_indices
                    )
            batch.out_cache_loc = batch.out_cache_loc[new_accept_index]
            return EagleVerifyOutput(
                draft_input=draft_input,
                logits_output=logits_output,
                verified_id=verified_id,
                accept_length_per_req_cpu=accept_length_cpu,
                accepted_indices=accept_index,
            )


@triton.jit
def create_extend_spec_info(
    verified_id,
    seq_len,
    accept_len,
    accept_len_cum,
    positions,
    new_verified_id,
    accept_len_upper: tl.constexpr,
):
    pid = tl.program_id(axis=0)
    offset = 0 if pid == 0 else tl.load(accept_len_cum + pid - 1)
    seq_length = tl.load(seq_len + pid)
    accept_length = tl.load(accept_len + pid)
    positions_ptr = positions + offset
    data = tl.arange(0, accept_len_upper)
    mask = data < accept_length
    tl.store(positions_ptr + data, seq_length - accept_length + data, mask)

    offset = tl.load(accept_len_cum + pid) - 1
    verified_id_data = tl.load(verified_id + offset)
    tl.store(new_verified_id + pid, verified_id_data)


@triton.jit
def assign_req_to_token_pool(
    req_pool_indices,
    req_to_token,
    start_offset,
    end_offset,
    out_cache_loc,
    pool_len: tl.constexpr,
    bs_upper: tl.constexpr,
):
    BLOCK_SIZE: tl.constexpr = 32
    pid = tl.program_id(axis=0)
    kv_start = tl.load(start_offset + pid)
    kv_end = tl.load(end_offset + pid)
    token_pool = req_to_token + tl.load(req_pool_indices + pid) * pool_len

    length_offset = tl.arange(0, bs_upper)
    start = tl.load(start_offset + length_offset, mask=length_offset < pid)
    end = tl.load(end_offset + length_offset, mask=length_offset < pid)
    out_offset = tl.sum(end - start, axis=0)

    out_cache_ptr = out_cache_loc + out_offset

    save_offset = tl.arange(0, BLOCK_SIZE) + kv_start
    load_offset = tl.arange(0, BLOCK_SIZE)

    num_loop = tl.cdiv(kv_end - kv_start, BLOCK_SIZE)
    for _ in range(num_loop):
        mask = save_offset < kv_end
        data = tl.load(out_cache_ptr + load_offset, mask=mask)
        tl.store(token_pool + save_offset, data, mask=mask)
        save_offset += BLOCK_SIZE
        load_offset += BLOCK_SIZE


@triton.jit
def assign_draft_cache_locs(
    req_pool_indices,
    req_to_token,
    seq_lens,
    out_cache_loc,
    pool_len: tl.constexpr,
    topk: tl.constexpr,
    speculative_num_steps: tl.constexpr,
    page_size: tl.constexpr,
):
    BLOCK_SIZE: tl.constexpr = 32
    pid = tl.program_id(axis=0)
    kv_start = tl.load(seq_lens + pid)

    if page_size == 1 or topk == 1:
        kv_end = tl.load(seq_lens + pid) + topk * speculative_num_steps
        out_cache_ptr = out_cache_loc + pid * topk * speculative_num_steps
    else:
        prefix_len = tl.load(seq_lens + pid)
        last_page_len = prefix_len % page_size
        num_new_page = (
            last_page_len + speculative_num_steps + page_size - 1
        ) // page_size
        kv_end = prefix_len // page_size * page_size + num_new_page * (page_size * topk)

    token_pool = req_to_token + tl.load(req_pool_indices + pid) * pool_len

    num_loop = tl.cdiv(topk * speculative_num_steps, BLOCK_SIZE)
    for i in range(num_loop):
        save_offset = tl.arange(0, BLOCK_SIZE) + i * BLOCK_SIZE + kv_start
        load_offset = tl.arange(0, BLOCK_SIZE) + i * BLOCK_SIZE
        mask = save_offset < kv_end
        data = tl.load(out_cache_ptr + load_offset, mask=mask)
        tl.store(token_pool + save_offset, data, mask=mask)


@triton.jit
def generate_draft_decode_kv_indices(
    req_pool_indices,
    req_to_token,
    paged_kernel_lens,
    kv_indices,
    kv_indptr,
    positions,
    num_seqs: tl.constexpr,
    topk: tl.constexpr,
    pool_len: tl.constexpr,
    kv_indices_stride: tl.constexpr,
    kv_indptr_stride: tl.constexpr,
    bs_upper: tl.constexpr,
    iter_upper: tl.constexpr,
    num_tokens_upper: tl.constexpr,
):
    BLOCK_SIZE: tl.constexpr = 128
    iters = tl.program_id(axis=0)
    bid = tl.program_id(axis=1)
    topk_id = tl.program_id(axis=2)

    kv_indices += kv_indices_stride * iters
    kv_indptr += kv_indptr_stride * iters
    iters += 1

    load_offset = tl.arange(0, bs_upper)
    seq_lens = tl.load(paged_kernel_lens + load_offset, mask=load_offset < bid)
    seq_len = tl.load(paged_kernel_lens + bid)
    cum_seq_len = tl.sum(seq_lens)

    kv_offset = cum_seq_len * topk + bid * iters * topk + topk_id * (seq_len + iters)
    kv_ptr = kv_indices + kv_offset
    token_pool_ptr = req_to_token + tl.load(req_pool_indices + bid) * pool_len

    kv_offset = tl.arange(0, BLOCK_SIZE)
    num_loop = tl.cdiv(seq_len, BLOCK_SIZE)
    for _ in range(num_loop):
        mask = kv_offset < seq_len
        data = tl.load(token_pool_ptr + kv_offset, mask=mask)
        tl.store(kv_ptr + kv_offset, data, mask=mask)
        kv_offset += BLOCK_SIZE

    extend_offset = tl.arange(0, iter_upper)
    extend_data = tl.load(
        token_pool_ptr + seq_len + tl.arange(0, iter_upper) * topk + topk_id,
        mask=extend_offset < iters,
    )
    tl.store(kv_ptr + seq_len + extend_offset, extend_data, mask=extend_offset < iters)

    # Update kv_indptr
    bs_offset = tl.arange(0, num_tokens_upper)

    zid = bid * topk + topk_id
    if zid == 0:
        zid = num_seqs * topk
    positions = tl.load(positions + bs_offset, mask=bs_offset < zid)
    base = tl.sum(positions)
    tl.store(kv_indptr + zid, base + zid * iters)


@triton.jit
def align_evict_mask_to_page_size(
    seq_lens,
    evict_mask,
    page_size: tl.constexpr,
    num_draft_tokens: tl.constexpr,
    BLOCK_SIZE: tl.constexpr,
):
    t_range = tl.arange(0, BLOCK_SIZE)

    bid = tl.program_id(axis=0)
    seq_len = tl.load(seq_lens + bid)
    io_mask = t_range < num_draft_tokens
    mask_row = tl.load(evict_mask + bid * num_draft_tokens + t_range, mask=io_mask)

    num_trues = tl.sum(mask_row)
    num_false = num_draft_tokens - num_trues

    start = (seq_len + num_false - 1) // page_size * page_size - seq_len
    for i in range(max(start, 0), min(start + page_size, num_draft_tokens)):
        tl.store(evict_mask + bid * num_draft_tokens + i, False)


@torch.compile(dynamic=True)
def select_top_k_tokens(
    i: int,
    topk_p: torch.Tensor,
    topk_index: torch.Tensor,
    hidden_states: torch.Tensor,
    scores: torch.Tensor,
    topk: int,
):
    if i == 0:
        # The first step after extend
        input_ids = topk_index.flatten()
        hidden_states = hidden_states.repeat_interleave(topk, dim=0)
        scores = topk_p  # shape: (b, topk)

        tree_info = (
            topk_p.unsqueeze(1),  # shape: (b, 1, topk)
            topk_index,  # shape: (b, topk)
            torch.arange(-1, topk, dtype=torch.long, device="cuda")
            .unsqueeze(0)
            .repeat(topk_p.shape[0], 1),  # shape: (b, topk + 1)
        )
    else:
        # The later decode steps
        expand_scores = torch.mul(
            scores.unsqueeze(2), topk_p.reshape(-1, topk, topk)
        )  # (b, topk, 1) x (b, topk ,topk) -> (b, topk, topk)
        topk_cs_p, topk_cs_index = fast_topk(
            expand_scores.flatten(start_dim=1), topk, dim=-1
        )  # (b, topk)
        scores = topk_cs_p  # shape: (b, topk)

        topk_index = topk_index.reshape(-1, topk**2)
        input_ids = torch.gather(topk_index, index=topk_cs_index, dim=1).flatten()

        if hidden_states.shape[0] > 0:
            selected_input_index = topk_cs_index.flatten() // topk + torch.arange(
                0, hidden_states.shape[0], step=topk, device="cuda"
            ).repeat_interleave(topk)
            hidden_states = hidden_states[selected_input_index, :]
        else:
            hidden_states = torch.empty(
                [0, hidden_states.shape[1]], dtype=hidden_states.dtype, device="cuda"
            )

        tree_info = (
            expand_scores,  # shape: (b, topk, topk)
            topk_index,  # shape: (b, topk * topk)
            topk_cs_index + (topk**2 * (i - 1) + topk),  # shape: (b, topk)
        )

    return input_ids, hidden_states, scores, tree_info


def _generate_simulated_accept_index(
    accept_index,
    predict,
    accept_length,
    simulate_acc_len,
    bs,
    spec_steps,
):
    simulate_acc_len_float = float(simulate_acc_len)
    simulated_values = torch.normal(
        mean=simulate_acc_len_float,
        std=1.0,
        size=(1,),
        device="cpu",
    )
    # clamp simulated values to be between 1 and self.spec_steps
    simulated_values = torch.clamp(simulated_values, min=1.0, max=spec_steps)
    simulate_acc_len = int(simulated_values.round().item())

    accept_indx_first_col = accept_index[:, 0].view(-1, 1)
    sim_accept_index = torch.full(
        (bs, spec_steps + 1), -1, dtype=torch.int32, device="cuda"
    )
    sim_accept_index[:, :simulate_acc_len] = accept_indx_first_col + torch.arange(
        simulate_acc_len, device=accept_index.device
    )
    accept_length.fill_(simulate_acc_len - 1)
    predict.fill_(100)  # some legit token id
    return sim_accept_index


def traverse_tree(
    retrieve_next_token: torch.Tensor,
    retrieve_next_sibling: torch.Tensor,
    draft_tokens: torch.Tensor,
    grammar: BaseGrammarObject,
    allocate_token_bitmask: torch.Tensor,
):
    """
    Traverse the tree constructed by the draft model to generate the logits mask.
    """
    assert (
        retrieve_next_token.shape == retrieve_next_sibling.shape == draft_tokens.shape
    )

    allocate_token_bitmask.fill_(0)

    def dfs(
        curr: int,
        retrieve_next_token: torch.Tensor,
        retrieve_next_sibling: torch.Tensor,
        parent_pos: int,
    ):
        if curr == 0:
            # the first token generated by the target model, and thus it is always
            # accepted from the previous iteration
            accepted = True
        else:
            parent_bitmask = allocate_token_bitmask[parent_pos]
            curr_token_id = draft_tokens[curr]
            # 32 boolean bitmask values are packed into 32-bit integers
            accepted = (
                parent_bitmask[curr_token_id // 32] & (1 << (curr_token_id % 32))
            ) != 0

        if accepted:
            if curr != 0:
                # Accept the current token
                grammar.accept_token(draft_tokens[curr])
            if not grammar.is_terminated():
                # Generate the bitmask for the current token
                grammar.fill_vocab_mask(allocate_token_bitmask, curr)
                if retrieve_next_token[curr] != -1:
                    # Visit the child node
                    dfs(
                        retrieve_next_token[curr],
                        retrieve_next_token,
                        retrieve_next_sibling,
                        curr,
                    )

            if curr != 0:
                # Rollback the current token
                grammar.rollback(1)

        if retrieve_next_sibling[curr] != -1:
            # Visit the sibling node
            dfs(
                retrieve_next_sibling[curr],
                retrieve_next_token,
                retrieve_next_sibling,
                parent_pos,
            )

    dfs(0, retrieve_next_token, retrieve_next_sibling, -1)


def generate_token_bitmask(
    reqs: List[Req],
    verify_input: EagleVerifyInput,
    retrieve_next_token_cpu: torch.Tensor,
    retrieve_next_sibling_cpu: torch.Tensor,
    draft_tokens_cpu: torch.Tensor,
    vocab_size: int,
):
    """
    Generate the logit mask for structured output.
    Draft model's token can be either valid or invalid with respect to the grammar.
    We need to perform DFS to figure out:
    1. which tokens are accepted by the grammar
    2. what is the corresponding logit mask.
    """

    num_draft_tokens = draft_tokens_cpu.shape[-1]

    allocate_token_bitmask = None
    assert len(reqs) == retrieve_next_token_cpu.shape[0]
    grammar = None
    for i, req in enumerate(reqs):
        if req.grammar is not None:
            if allocate_token_bitmask is None:
                allocate_token_bitmask = req.grammar.allocate_vocab_mask(
                    vocab_size=vocab_size,
                    batch_size=draft_tokens_cpu.numel(),
                    device="cpu",
                )
            grammar = req.grammar
            traverse_tree(
                retrieve_next_token_cpu[i],
                retrieve_next_sibling_cpu[i],
                draft_tokens_cpu[i],
                req.grammar,
                allocate_token_bitmask[
                    i * num_draft_tokens : (i + 1) * num_draft_tokens
                ],
            )

    verify_input.grammar = grammar
    return allocate_token_bitmask<|MERGE_RESOLUTION|>--- conflicted
+++ resolved
@@ -38,13 +38,8 @@
 elif is_hip():
     from sgl_kernel import verify_tree_greedy
 
-<<<<<<< HEAD
-if TYPE_CHECKING:
-    from sglang.srt.managers.schedule_batch import ScheduleBatch
-=======
 
 logger = logging.getLogger(__name__)
->>>>>>> 98c00a2d
 
 
 # Simulate acceptance length for benchmarking purposes
@@ -306,7 +301,7 @@
         )
 
     @classmethod
-    def create_for_idle(cls, spec_steps: int, num_verify_tokens: int):
+    def create_for_idle(cls, topk: int, spec_steps: int, num_verify_tokens: int):
         return cls(
             draft_token=torch.empty((0,), dtype=torch.long, device="cuda"),
             custom_mask=torch.full((0,), True, dtype=torch.bool, device="cuda"),
@@ -321,6 +316,7 @@
                 (0, num_verify_tokens), -1, dtype=torch.long, device="cuda"
             ),
             retrive_cum_len=None,
+            topk=topk,
             draft_token_num=num_verify_tokens,
             spec_steps=spec_steps,
             capture_hidden_mode=CaptureHiddenMode.FULL,
