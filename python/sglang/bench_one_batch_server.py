--- conflicted
+++ resolved
@@ -21,10 +21,7 @@
 
 import numpy as np
 import requests
-<<<<<<< HEAD
-=======
 import torch.multiprocessing as mp
->>>>>>> 04b47a93
 
 from sglang.srt import fine_grained_benchmark
 from sglang.srt.entrypoints.http_server import launch_server
@@ -80,12 +77,9 @@
         parser.add_argument("--profile-record-shapes", action="store_true")
         parser.add_argument(
             "--profile-skip-cases", type=int, default=BenchArgs.profile_skip_cases
-<<<<<<< HEAD
-=======
         )
         parser.add_argument(
             "--profile-skip-cases", type=int, default=BenchArgs.profile_skip_cases
->>>>>>> 04b47a93
         )
 
     @classmethod
@@ -230,15 +224,11 @@
                 print("Execute start_profile")
                 requests.post(
                     base_url + "/start_profile",
-<<<<<<< HEAD
-                    json={"activities": bench_args.profile_activities},
-=======
                     json={
                         "activities": bench_args.profile_activities,
                         "with_stack": bench_args.profile_with_stack,
                         "record_shapes": bench_args.profile_record_shapes,
                     },
->>>>>>> 04b47a93
                 ).raise_for_status()
             run_one_case(
                 base_url,
